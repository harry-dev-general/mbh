<!DOCTYPE html>
<html lang="en">
<head>
    <meta charset="UTF-8">
    <meta name="viewport" content="width=device-width, initial-scale=1.0">
    <title>Management Dashboard - MBH Staff Portal</title>
    <script src="https://cdn.jsdelivr.net/npm/@supabase/supabase-js@2"></script>
    <link href="https://cdnjs.cloudflare.com/ajax/libs/font-awesome/6.0.0/css/all.min.css" rel="stylesheet">
    <!-- Google Maps API will be loaded dynamically -->
    <style>
        * {
            margin: 0;
            padding: 0;
            box-sizing: border-box;
        }
        
        body {
            font-family: -apple-system, BlinkMacSystemFont, 'Segoe UI', Roboto, 'Helvetica Neue', Arial, sans-serif;
            background: #f5f6fa;
            color: #2c3e50;
            line-height: 1.6;
        }
        
        /* Main Layout */
        .dashboard-container {
            display: flex;
            min-height: 100vh;
            position: relative;
        }
        
        .dashboard-layout {
            display: flex;
            flex: 1;
            position: relative;
        }
        
        /* Left Sidebar Navigation */
        .sidebar-nav {
            width: 240px;
            background: white;
            box-shadow: 2px 0 10px rgba(0,0,0,0.05);
            padding: 0;
            flex-shrink: 0;
            position: relative;
            z-index: 10;
            height: 100vh;
            display: flex;
            flex-direction: column;
        }
        
        .logo-section {
            text-align: center;
            padding: 2rem 1.5rem;
            border-bottom: 1px solid #e0e6ed;
            margin-bottom: 2rem;
        }
        
        .sidebar-content {
            flex: 1;
            overflow-y: auto;
            padding-bottom: 1rem;
        }
        
        .logo {
            height: 50px;
            margin-bottom: 0.5rem;
        }
        
        .logo-text {
            font-size: 1.5rem;
            font-weight: 700;
            color: #1B4F72;
        }
        
        /* View Toggle */
        .view-toggle {
            margin: 1rem 1.5rem;
            display: flex;
            align-items: center;
            gap: 0.5rem;
            font-size: 0.875rem;
            color: #64748b;
        }
        
        .toggle-switch {
            width: 50px;
            height: 24px;
            background: #e0e6ed;
            border-radius: 12px;
            position: relative;
            cursor: pointer;
            transition: background 0.3s ease;
        }
        
        .toggle-switch.management {
            background: #1B4F72;
        }
        
        .toggle-slider {
            position: absolute;
            top: 2px;
            left: 2px;
            width: 20px;
            height: 20px;
            background: white;
            border-radius: 50%;
            transition: transform 0.3s ease;
            box-shadow: 0 2px 4px rgba(0,0,0,0.2);
        }
        
        .toggle-switch.management .toggle-slider {
            transform: translateX(26px);
        }
        
        .nav-items {
            list-style: none;
            padding: 0;
            margin: 0;
        }
        
        .nav-item {
            padding: 0.75rem 1.5rem;
            cursor: pointer;
            transition: all 0.3s ease;
            display: flex;
            align-items: center;
            gap: 1rem;
            color: #64748b;
        }
        
        .nav-item:hover {
            background: #f8f9fa;
            color: #1B4F72;
        }
        
        .nav-item.active {
            background: #e6f2f8;
            color: #1B4F72;
            border-right: 3px solid #1B4F72;
        }
        
        .nav-item i {
            width: 20px;
            text-align: center;
        }
        
        /* Main Content Area */
        .main-content {
            flex: 1;
            padding: 2rem;
            max-width: 1200px;
            margin-left: 0;
            position: relative;
            z-index: 1;
        }
        
        /* Header */
        .header {
            display: flex;
            justify-content: space-between;
            align-items: center;
            margin-bottom: 2rem;
        }
        
        .greeting h1 {
            font-size: 2rem;
            color: #1e293b;
            margin-bottom: 0.25rem;
        }
        
        .greeting p {
            color: #64748b;
        }
        
        .header-actions {
            display: flex;
            align-items: center;
            gap: 1rem;
        }
        
        /* Calendar Section */
        .calendar-section {
            background: white;
            border-radius: 16px;
            padding: 1.5rem;
            box-shadow: 0 2px 8px rgba(0,0,0,0.04);
            margin-bottom: 2rem;
            overflow: hidden;
        }
        
        .section-header {
            display: flex;
            justify-content: space-between;
            align-items: center;
            margin-bottom: 1.5rem;
        }
        
        .section-title {
            font-size: 1.25rem;
            font-weight: 600;
            color: #1e293b;
        }
        
        .view-all-btn {
            color: #3b82f6;
            text-decoration: none;
            font-size: 0.875rem;
            font-weight: 500;
            cursor: pointer;
            transition: color 0.2s;
        }
        
        .view-all-btn:hover {
            color: #2563eb;
            text-decoration: underline;
        }
        
        .calendar-controls {
            display: flex;
            align-items: center;
            gap: 1rem;
        }
        
        .calendar-nav-btn {
            width: 36px;
            height: 36px;
            border: 1px solid #e0e6ed;
            background: white;
            border-radius: 8px;
            display: flex;
            align-items: center;
            justify-content: center;
            cursor: pointer;
            transition: all 0.2s ease;
            color: #64748b;
        }
        
        .calendar-nav-btn:hover {
            background: #f8f9fa;
            color: #3b82f6;
            border-color: #3b82f6;
        }
        
        .current-week-display {
            font-weight: 600;
            color: #1e293b;
            min-width: 200px;
            text-align: center;
        }
        
        .weekly-calendar {
            position: relative;
        }
        
        .calendar-grid {
            display: grid;
            grid-template-columns: 60px repeat(7, 1fr);
            gap: 0;
            border: 1px solid #e0e6ed;
            border-radius: 12px;
            overflow: hidden;
            max-height: 320px;
            overflow-y: auto;
            overflow-x: hidden;
        }
        
        /* Custom scrollbar for calendar */
        .calendar-grid::-webkit-scrollbar {
            width: 6px;
        }
        
        .calendar-grid::-webkit-scrollbar-track {
            background: #f1f5f9;
            border-radius: 3px;
        }
        
        .calendar-grid::-webkit-scrollbar-thumb {
            background: #cbd5e1;
            border-radius: 3px;
        }
        
        .calendar-grid::-webkit-scrollbar-thumb:hover {
            background: #94a3b8;
        }
        
        .calendar-loading {
            grid-column: 1 / -1;
            display: flex;
            flex-direction: column;
            align-items: center;
            justify-content: center;
            gap: 1rem;
            color: #94a3b8;
            padding: 3rem;
        }
        
        .calendar-loading i {
            font-size: 2rem;
        }
        
        .time-label {
            padding: 0.4rem 0.3rem;
            text-align: right;
            font-size: 0.7rem;
            color: #64748b;
            background: #f8f9fa;
            border-right: 1px solid #e0e6ed;
            border-bottom: 1px solid #f1f5f9;
            position: sticky;
            left: 0;
            z-index: 1;
        }
        
        .day-header {
            padding: 0.6rem 0.4rem;
            text-align: center;
            font-weight: 600;
            background: #f8f9fa;
            border-right: 1px solid #e0e6ed;
            border-bottom: 2px solid #e0e6ed;
            color: #475569;
            position: sticky;
            top: 0;
            z-index: 2;
        }
        
        .day-header.today {
            background: #e0f2fe;
            color: #0284c7;
            position: sticky;
            top: 0;
        }
        
        .day-header .day-name {
            font-size: 0.75rem;
            margin-bottom: 0.125rem;
        }
        
        .day-header .day-date {
            font-size: 0.65rem;
            opacity: 0.8;
        }
        
        .day-cell {
            border-right: 1px solid #f1f5f9;
            border-bottom: 1px solid #f1f5f9;
            padding: 0.3rem;
            position: relative;
            min-height: 35px;
            background: white;
            transition: background 0.2s ease;
        }
        
        .day-cell:hover {
            background: #f8f9fa;
        }
        
        .day-cell.today {
            background: #f0f9ff;
        }
        
        .day-cell.today:hover {
            background: #e0f2fe;
        }
        
        .calendar-event {
            background: #e0f2fe;
            border-left: 2px solid #3b82f6;
            border-radius: 4px;
            padding: 0.25rem 0.3rem;
            margin-bottom: 0.15rem;
            font-size: 0.65rem;
            cursor: pointer;
            transition: all 0.2s ease;
            line-height: 1.2;
        }
        
        .calendar-event:hover {
            transform: translateX(1px);
            box-shadow: 0 1px 3px rgba(0,0,0,0.1);
        }
        
        .calendar-event.booking {
            background: #fef3c7;
            border-left-color: #f59e0b;
        }
        
        .calendar-event.maintenance {
            background: #fce7f3;
            border-left-color: #ec4899;
        }
        
        .event-time {
            font-weight: 600;
            color: #1e293b;
            font-size: 0.6rem;
        }
        
        .event-details {
            color: #64748b;
            margin-top: 0.05rem;
            font-size: 0.6rem;
            white-space: nowrap;
            overflow: hidden;
            text-overflow: ellipsis;
        }
        
        /* Fleet Section */
        .fleet-section {
            background: white;
            border-radius: 16px;
            padding: 1.5rem;
            box-shadow: 0 2px 8px rgba(0,0,0,0.04);
            margin-bottom: 2rem;
        }
        
        .fleet-container {
            display: grid;
            grid-template-columns: 320px 1fr;
            gap: 1.5rem;
            height: 450px;
        }
        
        .vessels-list {
            overflow-y: auto;
            padding-right: 0.5rem;
            background: #f8f9fa;
            padding: 0.75rem;
            border-radius: 12px;
            max-height: 450px;
        }
        
        /* Custom scrollbar for vessels list */
        .vessels-list::-webkit-scrollbar {
            width: 6px;
        }
        
        .vessels-list::-webkit-scrollbar-track {
            background: #f1f1f1;
            border-radius: 3px;
        }
        
        .vessels-list::-webkit-scrollbar-thumb {
            background: #888;
            border-radius: 3px;
        }
        
        .vessels-list::-webkit-scrollbar-thumb:hover {
            background: #555;
        }
        
        /* Vessel Card Styles - Compact Design */
        .vessel-card {
            background: white;
            border-radius: 8px;
            padding: 0.75rem;
            box-shadow: 0 1px 4px rgba(0,0,0,0.08);
            transition: all 0.2s;
            margin-bottom: 0.5rem;
        }
        
        .vessel-card:hover {
            transform: translateY(-1px);
            box-shadow: 0 2px 8px rgba(0,0,0,0.12);
        }
        
        .vessel-header {
            display: flex;
            justify-content: space-between;
            align-items: center;
            margin-bottom: 0.5rem;
        }
        
        .vessel-name {
            font-size: 0.95rem;
            font-weight: 600;
            display: flex;
            align-items: center;
            gap: 0.3rem;
            color: #333;
        }
        
        .vessel-name i {
            font-size: 0.85rem;
        }
        
        .vessel-location {
            display: flex;
            align-items: center;
            gap: 0.2rem;
            color: #666;
            font-size: 0.75rem;
            margin-bottom: 0.5rem;
        }
        
        .vessel-location i {
            font-size: 0.7rem;
        }
        
        .status-badge {
            padding: 0.15rem 0.5rem;
            border-radius: 12px;
            font-size: 0.7rem;
            font-weight: 500;
            background: #D4EDDA;
            color: #155724;
        }
        
        .status-badge.maintenance {
            background: #FFF3CD;
            color: #856404;
        }
        
        .status-badge.unavailable {
            background: #F8D7DA;
            color: #721C24;
        }
        
        /* Resource Gauges - Compact */
        .resource-gauges {
            display: grid;
            grid-template-columns: repeat(3, 1fr);
            gap: 0.4rem;
            margin-top: 0.5rem;
            padding-top: 0.5rem;
            border-top: 1px solid #e0e0e0;
        }
        
        .gauge {
            text-align: center;
        }
        
        .gauge-label {
            font-size: 0.65rem;
            color: #666;
            margin-bottom: 0.15rem;
            text-transform: uppercase;
            font-weight: 500;
        }
        
        .gauge-bar {
            height: 5px;
            background: #e0e0e0;
            border-radius: 3px;
            overflow: hidden;
            position: relative;
        }
        
        .gauge-fill {
            height: 100%;
            background: #4CAF50;
            transition: width 0.3s;
        }
        
        .gauge-fill.low {
            background: #f44336;
        }
        
        .gauge-fill.medium {
            background: #FF9800;
        }
        
        .gauge-value {
            font-size: 0.7rem;
            margin-top: 0.15rem;
            font-weight: 600;
        }
        
        /* Vessel Maintenance Tab Styles */
        .vessel-maintenance-card {
            background: white;
            border-radius: 12px;
            padding: 1.5rem;
            box-shadow: 0 2px 8px rgba(0,0,0,0.1);
            transition: all 0.2s;
        }
        
        .vessel-maintenance-card:hover {
            transform: translateY(-2px);
            box-shadow: 0 4px 12px rgba(0,0,0,0.15);
        }
        
        .vessel-maintenance-header {
            display: flex;
            justify-content: space-between;
            align-items: center;
            margin-bottom: 1rem;
        }
        
        .vessel-maintenance-header h3 {
            margin: 0;
            font-size: 1.2rem;
            color: #333;
            display: flex;
            align-items: center;
            gap: 0.5rem;
        }
        
        .vessel-status {
            padding: 0.25rem 0.75rem;
            border-radius: 20px;
            font-size: 0.8rem;
            font-weight: 500;
        }
        
        .vessel-status.status-ready {
            background: #D4EDDA;
            color: #155724;
        }
        
        .vessel-status.status-attention {
            background: #FFF3CD;
            color: #856404;
        }
        
        .vessel-status.status-unavailable {
            background: #F8D7DA;
            color: #721C24;
        }
        
        .vessel-maintenance-details {
            margin-bottom: 1.5rem;
        }
        
        .detail-item {
            display: flex;
            justify-content: space-between;
            padding: 0.5rem 0;
            border-bottom: 1px solid #f0f0f0;
            font-size: 0.9rem;
        }
        
        .detail-item:last-child {
            border-bottom: none;
        }
        
        .detail-label {
            color: #666;
            font-weight: 500;
        }
        
        .detail-value {
            color: #333;
        }
        
        .vessel-maintenance-actions {
            display: flex;
            gap: 0.75rem;
        }
        
        .action-btn {
            flex: 1;
            padding: 0.5rem 1rem;
            border-radius: 8px;
            text-decoration: none;
            font-size: 0.875rem;
            font-weight: 500;
            text-align: center;
            transition: all 0.2s;
            display: flex;
            align-items: center;
            justify-content: center;
            gap: 0.5rem;
        }
        
        .btn-primary {
            background: #3b82f6;
            color: white;
        }
        
        .btn-primary:hover {
            background: #2563eb;
            transform: translateY(-1px);
        }
        
        .btn-secondary {
            background: #64748b;
            color: white;
        }
        
        .btn-secondary:hover {
            background: #475569;
            transform: translateY(-1px);
        }
        
        .stat-badge {
            padding: 0.25rem 0.5rem;
            border-radius: 6px;
            background: white;
            color: #64748b;
        }
        
        #fleetMap {
            border-radius: 12px;
            overflow: hidden;
        }
        
        /* Right Sidebar */
        .right-sidebar {
            width: 360px;
            padding: 2rem;
            flex-shrink: 0;
        }
        
        /* Upcoming Bookings */
        .sidebar-section {
            background: white;
            border-radius: 16px;
            padding: 1.5rem;
            box-shadow: 0 2px 8px rgba(0,0,0,0.04);
            margin-bottom: 1.5rem;
        }
        
        .new-indicator {
            display: flex;
            align-items: center;
            gap: 0.25rem;
            font-size: 0.75rem;
            color: #10b981;
        }
        
        .new-indicator i {
            font-size: 0.5rem;
            animation: pulse 2s infinite;
        }
        
        @keyframes pulse {
            0% { opacity: 1; }
            50% { opacity: 0.5; }
            100% { opacity: 1; }
        }
        
        .booking-item {
            display: flex;
            justify-content: space-between;
            align-items: center;
            padding: 0.75rem 0;
            border-bottom: 1px solid #f1f5f9;
            transition: all 0.3s ease;
        }
        
        .booking-item:last-child {
            border-bottom: none;
        }
        
        .booking-item.new-booking:first-child {
            position: relative;
        }
        
        .booking-item.new-booking:first-child::before {
            content: '';
            position: absolute;
            left: -1rem;
            top: 0;
            bottom: 0;
            width: 3px;
            background: #10b981;
            border-radius: 2px;
        }
        
        .booking-details h4 {
            font-size: 0.875rem;
            font-weight: 600;
            margin-bottom: 0.25rem;
        }
        
        .booking-details p {
            font-size: 0.75rem;
            color: #64748b;
            margin-bottom: 0.125rem;
        }
        
        .booking-time {
            font-size: 0.65rem;
            color: #94a3b8;
            font-style: italic;
        }
        
        .booking-stats {
            text-align: right;
            flex-shrink: 0;
        }
        
        .booking-value {
            font-size: 1.125rem;
            font-weight: 700;
            color: #1e293b;
        }
        
        .booking-label {
            font-size: 0.75rem;
            color: #94a3b8;
        }
        
        /* Staff Availability */
        .availability-header {
            display: flex;
            justify-content: space-between;
            align-items: center;
            margin-bottom: 1rem;
        }
        
        .time-toggle {
            display: flex;
            gap: 0.5rem;
            font-size: 0.75rem;
        }
        
        .time-toggle span {
            padding: 0.25rem 0.5rem;
            border-radius: 6px;
            cursor: pointer;
            color: #64748b;
        }
        
        .time-toggle span.active {
            background: #e0f2fe;
            color: #0284c7;
            font-weight: 500;
        }
        
        .availability-chart {
            display: flex;
            justify-content: space-between;
            align-items: flex-end;
            height: 120px;
            margin-top: 1rem;
        }
        
        .day-bar {
            flex: 1;
            display: flex;
            flex-direction: column;
            align-items: center;
            gap: 0.5rem;
        }
        
        .bar {
            width: 100%;
            background: #e0f2fe;
            border-radius: 8px 8px 0 0;
            position: relative;
            transition: all 0.3s ease;
        }
        
        .bar:hover {
            background: #bae6fd;
        }
        
        .bar.high {
            height: 100px;
            background: #3b82f6;
        }
        
        .bar.medium {
            height: 70px;
            background: #60a5fa;
        }
        
        .bar.low {
            height: 40px;
        }
        
        .staff-avatar {
            width: 30px;
            height: 30px;
            border-radius: 50%;
            position: absolute;
            top: -15px;
            left: 50%;
            transform: translateX(-50%);
            border: 2px solid white;
        }
        
        .day-label {
            font-size: 0.75rem;
            color: #64748b;
            font-weight: 500;
        }
        
        /* New Staff Availability Grid */
        .staff-availability-grid {
            display: grid;
            grid-template-columns: repeat(7, 1fr);
            gap: 0.25rem;
            margin-top: 1rem;
            overflow-x: auto;
            overflow-y: hidden;
            padding-bottom: 0.5rem;
            max-width: 100%;
        }
        
        /* Custom scrollbar for staff availability */
        .staff-availability-grid::-webkit-scrollbar {
            height: 4px;
        }
        
        .staff-availability-grid::-webkit-scrollbar-track {
            background: #f1f5f9;
            border-radius: 2px;
        }
        
        .staff-availability-grid::-webkit-scrollbar-thumb {
            background: #cbd5e1;
            border-radius: 2px;
        }
        
        .staff-availability-grid::-webkit-scrollbar-thumb:hover {
            background: #94a3b8;
        }
        
        .day-column {
            display: flex;
            flex-direction: column;
            align-items: center;
            gap: 0.25rem;
            min-width: 36px;
        }
        
        .day-column .day-label {
            font-size: 0.7rem;
            color: #64748b;
            font-weight: 600;
            margin-bottom: 0.15rem;
            text-align: center;
            padding: 0.15rem 0.25rem;
            border-radius: 4px;
        }
        
        .day-column .day-label.today {
            background: #e0f2fe;
            color: #0284c7;
            font-weight: 700;
        }
        
        .staff-initials-container {
            display: flex;
            flex-direction: column;
            gap: 0.25rem;
            align-items: center;
            min-height: 80px;
        }
        
        .staff-initial-circle {
            width: 26px;
            height: 26px;
            border-radius: 50%;
            background: #e0f2fe;
            color: #0284c7;
            display: flex;
            align-items: center;
            justify-content: center;
            font-size: 0.65rem;
            font-weight: 600;
            border: 1.5px solid white;
            box-shadow: 0 1px 2px rgba(0,0,0,0.08);
            cursor: pointer;
            transition: all 0.2s;
            position: relative;
            flex-shrink: 0;
        }
        
        .staff-initial-circle:hover {
            transform: scale(1.1);
            box-shadow: 0 2px 5px rgba(0,0,0,0.15);
        }
        
        .staff-initial-circle.full-time {
            background: #d1fae5;
            color: #065f46;
        }
        
        .staff-initial-circle.casual {
            background: #fef3c7;
            color: #92400e;
        }
        
        .no-staff {
            font-size: 0.7rem;
            color: #cbd5e1;
            font-style: italic;
            height: 28px;
            display: flex;
            align-items: center;
        }
        
        /* User Menu */
        .user-menu {
            display: flex;
            align-items: center;
            gap: 0.75rem;
            padding: 0.5rem 1rem;
            border: 1px solid #e0e6ed;
            border-radius: 8px;
            cursor: pointer;
        }
        
        .user-avatar {
            width: 36px;
            height: 36px;
            border-radius: 50%;
            background: #1B4F72;
            color: white;
            display: flex;
            align-items: center;
            justify-content: center;
            font-weight: 600;
        }
        
        .user-info {
            text-align: right;
        }
        
        .user-name {
            font-size: 0.875rem;
            font-weight: 600;
            margin-bottom: 0.125rem;
        }
        
        .user-role {
            font-size: 0.75rem;
            color: #64748b;
        }
        
        /* Tab Content */
        .tab-content {
            display: none;
        }
        
        .tab-content.active {
            display: block;
        }
        
        /* Loading Spinner */
        .loading {
            text-align: center;
            padding: 3rem;
            color: #64748b;
        }
        
        .spinner {
            display: inline-block;
            width: 40px;
            height: 40px;
            border: 3px solid #f3f4f6;
            border-top: 3px solid #3b82f6;
            border-radius: 50%;
            animation: spin 1s linear infinite;
        }
        
        @keyframes spin {
            0% { transform: rotate(0deg); }
            100% { transform: rotate(360deg); }
        }
        
        /* Quick Action Cards Hover */
        .quick-action-card:hover {
            transform: translateY(-2px);
            box-shadow: 0 4px 16px rgba(0,0,0,0.08) !important;
        }
        
        /* Responsive */
        @media (max-width: 1440px) {
            .dashboard-layout {
                flex-direction: column;
            }
            
            .main-content {
                margin-right: 0;
                margin-bottom: 2rem;
            }
            
            .right-sidebar {
            width: 100%;
                max-width: 600px;
                margin: 0 auto;
                padding: 0 2rem 2rem;
            }
        }
        
        @media (max-width: 1024px) {
            .sidebar-nav {
                display: none;
            }
            
            .logout-container {
                display: none;
            }
            
            .main-content {
                padding: 1rem;
                margin-left: 0;
            }
            
            .right-sidebar {
                padding: 0 1rem 2rem;
            }
            
            .fleet-container {
                grid-template-columns: 1fr;
                height: auto;
            }
            
            .vessels-list {
                height: 250px;
                max-height: 250px;
            }
            
            .calendar-section {
                overflow-x: auto;
            }
            
            .calendar-grid {
                min-width: 600px;
            }
        }
        
        @media (max-width: 768px) {
            .header {
                padding: 1rem;
            }
            
            .header h1 {
                font-size: 1.5rem;
            }
            
            .user-menu {
                gap: 0.75rem;
            }
            
            .main-content {
                padding: 0.75rem;
            }
            
            .section-header {
                flex-direction: column;
                gap: 1rem;
                align-items: flex-start;
            }
            
            .sidebar-section {
                margin-bottom: 1rem;
                padding: 1rem;
            }
            
            .booking-item {
                padding: 1rem;
            }
            
            .time-slot {
                font-size: 0.75rem;
                padding: 0.5rem;
            }
            
            .vessel-header h4 {
                font-size: 0.875rem;
            }
            
            .vessel-status {
                font-size: 0.75rem;
            }
        }
        
        @media (max-width: 480px) {
            .toggle-switch {
                transform: scale(0.9);
            }
            
            .calendar-grid {
                min-width: 480px;
            }
            
            .time-labels {
            display: none;
            }
            
            .booking-slot {
                font-size: 0.7rem;
                padding: 0.25rem;
            }
            
            .availability-chart {
                display: none;
            }
            
            .staff-availability-grid {
                gap: 0.2rem;
                font-size: 0.9rem;
            }
            
            .staff-initial-circle {
                width: 22px;
                height: 22px;
                font-size: 0.55rem;
                border-width: 1px;
            }
            
            .day-column {
                min-width: 32px;
            }
            
            .day-column .day-label {
                font-size: 0.6rem;
                padding: 0.1rem 0.2rem;
            }
            
            .time-toggle {
                font-size: 0.75rem;
            }
            
            .new-indicator {
                font-size: 0.75rem;
            }
        }
        
        /* Quick Action Card Hover Effect */
        .quick-action-card:hover {
            transform: translateY(-2px);
            box-shadow: 0 4px 16px rgba(0,0,0,0.12) !important;
        }
        
        /* Submit Button Hover Effect */
        .btn-submit:hover {
            background: #2E86AB !important;
        }
        
        /* Mobile Menu */
        .mobile-menu-btn {
            display: none;
            background: none;
            border: none;
            color: #475569;
            font-size: 1.5rem;
            cursor: pointer;
            padding: 0.5rem;
            margin-right: 1rem;
            transition: color 0.3s ease;
        }
        
        .mobile-menu-btn:hover {
            color: #1B4F72;
        }
        
        @media (max-width: 1024px) {
            .mobile-menu-btn {
                display: block;
            }
            
            .sidebar-nav.mobile-open {
                display: flex;
                position: fixed;
                top: 0;
                left: 0;
                height: 100vh;
                z-index: 1000;
                box-shadow: 0 0 30px rgba(0,0,0,0.2);
                animation: slideIn 0.3s ease-out;
            }
        }
        
        @keyframes slideIn {
            from {
                transform: translateX(-100%);
            }
            to {
                transform: translateX(0);
            }
        }
        
        .mobile-overlay {
            display: none;
            position: fixed;
            top: 0;
            left: 0;
            right: 0;
            bottom: 0;
            background: rgba(0,0,0,0.5);
            z-index: 999;
            backdrop-filter: blur(2px);
        }
        
        .mobile-overlay.active {
            display: block;
            animation: fadeIn 0.3s ease-out;
        }
        
        @keyframes fadeIn {
            from { opacity: 0; }
            to { opacity: 1; }
        }
        
        /* Additional Mobile Optimizations */
        @media (max-width: 768px) {
            /* Mobile Header Improvements */
            .header {
                position: sticky;
                top: 0;
                z-index: 100;
                background: white;
                box-shadow: 0 2px 8px rgba(0,0,0,0.05);
            }
            
            .header-actions {
                gap: 0.5rem;
                flex-wrap: wrap;
            }
            
            .header-actions button,
            .header-actions a {
                padding: 0.5rem 1rem;
                font-size: 0.875rem;
            }
            
            /* Mobile Calendar Improvements */
            .calendar-container {
                position: relative;
                padding-bottom: 1rem;
            }
            
            .calendar-container::after {
                content: '';
                position: absolute;
                right: 0;
                top: 0;
                bottom: 0;
                width: 20px;
                background: linear-gradient(to right, transparent, rgba(245, 246, 250, 0.8));
                pointer-events: none;
            }
            
            .calendar-grid::-webkit-scrollbar {
                height: 6px;
            }
            
            .calendar-grid::-webkit-scrollbar-track {
                background: #f1f5f9;
                border-radius: 3px;
            }
            
            .calendar-grid::-webkit-scrollbar-thumb {
                background: #cbd5e1;
                border-radius: 3px;
            }
            
            /* Touch-friendly booking cells */
            .hour-cell {
                position: relative;
                touch-action: manipulation;
            }
            
            .hour-cell.has-booking {
                cursor: pointer;
            }
            
            /* Mobile Fleet Section */
            .fleet-section {
                position: relative;
            }
            
            .vessels-list {
                scroll-behavior: smooth;
                -webkit-overflow-scrolling: touch;
            }
            
            .vessel-card {
                transition: transform 0.2s ease, box-shadow 0.2s ease;
            }
            
            .vessel-card:active {
                transform: scale(0.98);
            }
            
            /* Mobile Modals */
            .modal {
                padding: 1rem;
            }
            
            .modal-content {
                width: 100%;
                max-width: 400px;
                max-height: 90vh;
                overflow-y: auto;
                border-radius: 16px;
            }
            
            /* Bottom Sheet Style for Mobile */
            @supports (backdrop-filter: blur(10px)) {
                .modal {
                    backdrop-filter: blur(10px);
                    background: rgba(0,0,0,0.3);
                }
            }
        }
        
        /* Small Mobile Specific */
        @media (max-width: 480px) {
            /* Compact Quick Actions */
            .quick-actions {
                display: none; /* Hide on very small screens */
            }
            
            /* Mobile-first Calendar */
            .calendar-week-nav {
                position: sticky;
                top: 60px;
                background: white;
                z-index: 90;
                padding: 0.5rem;
                margin: -1rem -1rem 1rem;
                box-shadow: 0 2px 4px rgba(0,0,0,0.05);
            }
            
            /* Simplified Mobile View Toggle */
            @media (max-width: 480px) {
                .calendar-container {
                    margin: 0 -0.5rem;
                }
                
                .calendar-grid {
                    border-radius: 0;
                }
            }
            
            /* Mobile Staff Availability */
            .staff-availability-grid {
                overflow-x: auto;
                -webkit-overflow-scrolling: touch;
                padding-bottom: 0.5rem;
            }
            
            /* Compact Vessel Cards */
            .vessel-card {
                display: flex;
                align-items: center;
                gap: 1rem;
            }
            
            .vessel-info {
                flex: 1;
            }
            
            .resource-gauges {
                flex-direction: column;
                gap: 0.25rem;
            }
            
            /* Mobile-friendly Buttons */
            .btn {
                min-height: 44px;
                font-size: 0.9rem;
                display: flex;
                align-items: center;
                justify-content: center;
                gap: 0.5rem;
            }
            
            /* Swipe Hint */
            .swipe-hint {
                display: block;
                text-align: center;
                color: #64748b;
                font-size: 0.75rem;
                margin-top: 0.5rem;
                padding: 0.5rem;
                background: #f8fafc;
                border-radius: 8px;
            }
        }
        
        /* Touch and Hover States */
        @media (hover: hover) {
            .vessel-card:hover {
                box-shadow: 0 4px 12px rgba(0,0,0,0.1);
            }
            
            .booking-item:hover {
                transform: translateX(4px);
            }
        }
        
        @media (hover: none) {
            /* Remove hover effects on touch devices */
            .nav-item:hover,
            .vessel-card:hover,
            .booking-item:hover {
                transform: none;
            }
            
            /* Add active states instead */
            .nav-item:active {
                background: rgba(27, 79, 114, 0.1);
            }
            
            .vessel-card:active {
                background: #f8fafc;
            }
        }
        
        /* Fix for any unintended red bars */
        .calendar-section::after,
        .fleet-section::before,
        .main-content > *::after {
            display: none !important;
        }
        
        /* Ensure clean spacing between sections */
        .main-content > section {
            position: relative;
            z-index: 1;
        }
        
        /* Ensure quick actions gradients are contained */
        .quick-actions-section {
            overflow: hidden !important;
        }
        
        /* Remove any unintended borders or lines */
        .calendar-section *,
        .fleet-section *,
        .quick-actions-section * {
            border-color: #e0e6ed !important;
        }
        
        /* Specifically hide any red elements that might be showing */
        div[style*="background: linear-gradient"][style*="#f5576c"],
        div[style*="background: linear-gradient"][style*="#f093fb"] {
            overflow: hidden !important;
            position: relative !important;
            z-index: 1 !important;
        }
        
        /* Logout button styling */
        .sidebar-nav button[onclick="logout()"] {
            background: #f1f5f9 !important;
            color: #64748b !important;
            transition: all 0.3s ease !important;
        }
        
        .sidebar-nav button[onclick="logout()"]:hover {
            background: #e2e8f0 !important;
            color: #475569 !important;
        }
        
        /* Logout button container */
        .logout-container {
            padding: 1.5rem;
            margin-top: auto;
            background: white;
        }
    </style>
</head>
<body>
    <div class="dashboard-container">
        <!-- Mobile Overlay -->
        <div class="mobile-overlay" onclick="toggleMobileMenu()"></div>
        
        <!-- Left Sidebar Navigation -->
        <nav class="sidebar-nav" id="sidebarNav">
            <div class="logo-section">
                <img src="images/mbh-logo.png" alt="MBH Logo" class="logo">
                <div class="logo-text">MBH Portal</div>
                </div>
            
            <div class="sidebar-content">
                    <div class="view-toggle">
                    <span>Employee</span>
                        <div class="toggle-switch management" id="toggleSwitch" onclick="toggleView()">
                            <div class="toggle-slider"></div>
                        </div>
                    <span>Manager</span>
                    </div>
                
                <ul class="nav-items">
                    <li class="nav-item active" onclick="switchTab('overview', event)">
                        <i class="fas fa-chart-line"></i>
                        <span>Overview</span>
                    </li>
                    <li class="nav-item" onclick="switchTab('staff', event)">
                        <i class="fas fa-users"></i>
                        <span>Staff Management</span>
                    </li>
                    <li class="nav-item" onclick="window.location.href='vessel-maintenance.html'">
                        <i class="fas fa-ship"></i>
                        <span>Vessel Maintenance</span>
                    </li>
                    <li class="nav-item" onclick="switchTab('announcements', event)">
                        <i class="fas fa-bullhorn"></i>
                        <span>Announcements</span>
                    </li>
                </ul>
    </div>

            <div class="logout-container">
                <button onclick="logout()" style="width: 100%; padding: 0.75rem; background: #f1f5f9; color: #64748b; border: none; border-radius: 8px; font-weight: 500; cursor: pointer; display: flex; align-items: center; justify-content: center; gap: 0.5rem; transition: all 0.3s ease;">
                    <i class="fas fa-sign-out-alt"></i> Logout
            </button>
        </div>
    </nav>

        <!-- Dashboard Layout (Main + Right Sidebar) -->
        <div class="dashboard-layout">
            <!-- Main Content -->
            <main class="main-content">
            <!-- Header -->
            <header class="header">
                <button class="mobile-menu-btn" onclick="toggleMobileMenu()">
                    <i class="fas fa-bars"></i>
                </button>
                <div class="greeting">
                    <h1>Hello <span id="userName">Manager</span>, welcome back!</h1>
                    <p>Here's what's happening with your marina today</p>
                </div>
                
                <div class="header-actions">
                    <div class="user-menu">
                        <div class="user-info">
                            <div class="user-name" id="userDisplayName">Loading...</div>
                            <div class="user-role">Manager</div>
                    </div>
                        <div class="user-avatar" id="userAvatar">?</div>
                </div>
                    </div>
            </header>
            
            <!-- Overview Tab Content -->
            <div id="overview-tab" class="tab-content active">
                <!-- Quick Actions Section -->
                <section class="quick-actions-section" style="margin-bottom: 2rem;">
                    <h2 class="section-title" style="margin-bottom: 1.5rem;">Quick Actions</h2>
                    <div style="display: grid; grid-template-columns: repeat(auto-fit, minmax(200px, 1fr)); gap: 1rem;">
                        <div class="quick-action-card" onclick="window.location.href='daily-run-sheet.html'" style="background: linear-gradient(135deg, #1B4F72 0%, #2E86AB 100%); border-radius: 12px; padding: 1.25rem; cursor: pointer; box-shadow: 0 2px 8px rgba(0,0,0,0.08); transition: all 0.3s ease; color: white;">
                            <div style="display: flex; align-items: center; gap: 0.75rem;">
                                <i class="fas fa-clipboard-list" style="font-size: 1.5rem;"></i>
                                <span style="font-size: 1.1rem; font-weight: 600;">Daily Run Sheet</span>
                            </div>
                        </div>
                
                        <div class="quick-action-card" onclick="window.location.href='management-allocations.html'" style="background: linear-gradient(135deg, #1B4F72 0%, #2E86AB 100%); border-radius: 12px; padding: 1.25rem; cursor: pointer; box-shadow: 0 2px 8px rgba(0,0,0,0.08); transition: all 0.3s ease; color: white;">
                            <div style="display: flex; align-items: center; gap: 0.75rem;">
                                <i class="fas fa-users-cog" style="font-size: 1.5rem;"></i>
                                <span style="font-size: 1.1rem; font-weight: 600;">Staff Allocations</span>
                            </div>
                        </div>
                
                        <div class="quick-action-card" onclick="window.location.href='employee-directory.html'" style="background: linear-gradient(135deg, #1B4F72 0%, #2E86AB 100%); border-radius: 12px; padding: 1.25rem; cursor: pointer; box-shadow: 0 2px 8px rgba(0,0,0,0.08); transition: all 0.3s ease; color: white;">
                            <div style="display: flex; align-items: center; gap: 0.75rem;">
                                <i class="fas fa-address-book" style="font-size: 1.5rem;"></i>
                                <span style="font-size: 1.1rem; font-weight: 600;">Employee Directory</span>
                            </div>
                        </div>
                    </div>
                </section>
                
                <!-- Weekly Calendar Section -->
                <section class="calendar-section">
                    <div class="section-header">
                        <h2 class="section-title">Weekly Schedule</h2>
                        <div class="calendar-controls">
                            <button class="calendar-nav-btn" onclick="changeWeek(-1)" title="Previous week">
                                <i class="fas fa-chevron-left"></i>
                            </button>
                            <span class="current-week-display" id="currentWeekDisplay">Loading...</span>
                            <button class="calendar-nav-btn" onclick="changeWeek(1)" title="Next week">
                                <i class="fas fa-chevron-right"></i>
                            </button>
                            <button class="calendar-nav-btn today-btn" onclick="goToToday()" title="Go to current week" style="margin-left: 10px;">
                                Today
                            </button>
                    </div>
                </div>
                    
                    <div class="weekly-calendar">
                        <div class="calendar-container">
                            <div class="calendar-grid" id="calendarGrid">
                                <!-- Calendar will be populated by JavaScript -->
                                <div class="calendar-loading">
                                    <i class="fas fa-spinner fa-spin"></i>
                                    <p>Loading schedule...</p>
                                </div>
                            </div>
                            <div class="swipe-hint" id="swipeHint" style="display: none;">
                                <i class="fas fa-arrows-alt-h"></i> Swipe to see all days
                            </div>
                        </div>
                    </div>
                </section>
                
                <!-- Fleet Section -->
                <section class="fleet-section">
                    <div class="section-header">
                        <h2 class="section-title">Fleet</h2>
                        <a href="vessel-maintenance.html" class="view-all-btn">View All</a>
            </div>
                    
                    <div class="fleet-container">
                        <!-- Vessels List -->
                        <div class="vessels-list" id="vesselsList">
                            <!-- Will be populated by JavaScript -->
                        </div>
                        
                        <!-- Map -->
                        <div id="fleetMap" style="height: 450px; width: 100%;"></div>
                    </div>
                </section>
        </div>

        <!-- Staff Management Tab -->
            <div id="staff-tab" class="tab-content" style="display: none;">
            <h2 style="margin-bottom: 1.5rem;">Staff Management</h2>
            
            <div style="display: grid; grid-template-columns: repeat(auto-fit, minmax(300px, 1fr)); gap: 1.5rem; margin-bottom: 2rem;">
                    <div style="background: white; border-radius: 16px; box-shadow: 0 2px 8px rgba(0,0,0,0.04); overflow: hidden; cursor: pointer;" onclick="window.location.href='management-allocations.html'">
                    <div style="padding: 1.5rem; background: linear-gradient(135deg, #1B4F72 0%, #2E86AB 100%); color: white;">
                        <div style="font-size: 1.3rem; font-weight: 600; margin-bottom: 0.5rem; display: flex; align-items: center; gap: 0.5rem;">
                            <i class="fas fa-calendar-alt"></i>
                            Weekly Schedule
                        </div>
                        <div style="opacity: 0.95; font-size: 0.9rem;">View and manage weekly staff allocations</div>
                    </div>
                </div>
                
                    <div style="background: white; border-radius: 16px; box-shadow: 0 2px 8px rgba(0,0,0,0.04); overflow: hidden; cursor: pointer;" onclick="window.location.href='employee-directory.html'">
                    <div style="padding: 1.5rem; background: linear-gradient(135deg, #1B4F72 0%, #2E86AB 100%); color: white;">
                        <div style="font-size: 1.3rem; font-weight: 600; margin-bottom: 0.5rem; display: flex; align-items: center; gap: 0.5rem;">
                            <i class="fas fa-user-plus"></i>
                            Employee Directory
                        </div>
                        <div style="opacity: 0.95; font-size: 0.9rem;">Manage employee records and contacts</div>
                    </div>
                </div>
            </div>
            
            <div id="staffList" style="margin-top: 2rem;">
                <!-- Staff list will be loaded here -->
            </div>
        </div>

            <!-- Vessel Maintenance Tab - Redirects to vessel-maintenance.html -->
            <div id="vessels-tab" class="tab-content" style="display: none;">
                <!-- This tab is no longer used - vessel maintenance has its own page -->
        </div>

        <!-- Announcements Tab -->
            <div id="announcements-tab" class="tab-content" style="display: none;">
            <h2 style="margin-bottom: 1.5rem;">Staff Announcements</h2>
            
                <div class="announcement-form" style="background: white; padding: 2rem; border-radius: 16px; margin-bottom: 2rem; box-shadow: 0 2px 8px rgba(0,0,0,0.04);">
                <h3 style="margin-bottom: 1rem;">Post New Announcement</h3>
                <form id="announcementForm">
                        <div class="form-group" style="margin-bottom: 1rem;">
                            <label class="form-label" style="display: block; margin-bottom: 0.5rem; font-weight: 600;">Title</label>
                            <input type="text" class="form-input" id="announcementTitle" placeholder="Enter announcement title" required style="width: 100%; padding: 0.75rem; border: 1px solid #e0e6ed; border-radius: 8px;">
                    </div>
                    
                        <div class="form-group" style="margin-bottom: 1rem;">
                            <label class="form-label" style="display: block; margin-bottom: 0.5rem; font-weight: 600;">Message</label>
                            <textarea class="form-textarea" id="announcementMessage" placeholder="Enter your announcement message" required style="width: 100%; padding: 0.75rem; border: 1px solid #e0e6ed; border-radius: 8px; min-height: 120px;"></textarea>
                    </div>
                    
                        <button type="submit" class="btn-submit" style="background: #1B4F72; color: white; padding: 0.75rem 1.5rem; border: none; border-radius: 8px; font-weight: 500; cursor: pointer;">
                            <i class="fas fa-paper-plane"></i> Post Announcement
                        </button>
                    </form>
                            </div>
                
                <div id="announcementsList">
                    <!-- Announcements will be loaded here -->
                            </div>
                            </div>
        </main>
        
        <!-- Right Sidebar -->
        <aside class="right-sidebar">
            <!-- New Bookings -->
            <section class="sidebar-section">
                <div class="section-header">
                    <h3 class="section-title">New Bookings</h3>
                    <span class="new-indicator">
                        <i class="fas fa-circle"></i> Live
                    </span>
                    </div>
                    
                <div class="bookings-list" id="newBookingsList">
                    <!-- Loading state - will be replaced by real data -->
                    <div class="loading-state">
                        <i class="fas fa-spinner fa-spin"></i>
                        <p>Loading new bookings...</p>
            </div>
                </div>
            </section>
            
            <!-- Staff Availability -->
            <section class="sidebar-section">
                <div class="availability-header">
                    <h3 class="section-title">Staff Availability - Week View</h3>
                </div>

                <div class="staff-availability-grid" id="staffAvailabilityGrid">
                    <div class="loading-state">
                        <i class="fas fa-spinner fa-spin"></i>
                        <p>Loading staff availability...</p>
                    </div>
                </div>
            </section>
        </aside>
        </div> <!-- End of dashboard-layout -->
    </div>

    <script>
        // Initialize Supabase - must match the same instance as dashboard.html
        const SUPABASE_URL = 'https://etkugeooigiwahikrmzr.supabase.co';
        const SUPABASE_KEY = 'eyJhbGciOiJIUzI1NiIsInR5cCI6IkpXVCJ9.eyJpc3MiOiJzdXBhYmFzZSIsInJlZiI6ImV0a3VnZW9vaWdpd2FoaWtybXpyIiwicm9sZSI6ImFub24iLCJpYXQiOjE3NTI4MDI0OTcsImV4cCI6MjA2ODM3ODQ5N30.OPIYLsnPNNF7dP3SDCODIurzaa3X_Q3xEhfPO3rLJxU';
        const supabase = window.supabase.createClient(SUPABASE_URL, SUPABASE_KEY);
        
        // API configuration - Use backend proxy for security
        // All Airtable API calls should go through the server to protect API keys
        
        // Listen for auth state changes
        supabase.auth.onAuthStateChange((event, session) => {
            console.log('Auth event:', event);
            
            // Handle sign out
            if (event === 'SIGNED_OUT') {
                window.location.href = 'auth.html';
            }
            
            // Handle initial session on page load
            if (event === 'INITIAL_SESSION' && !session) {
                console.log('No initial session, will redirect from checkAuth');
            }
        });
        
        // Check authentication on load
        async function checkAuth() {
            // Use getSession instead of getUser to avoid race conditions
            const { data: { session }, error } = await supabase.auth.getSession();
            
            if (error) {
                console.error('Auth error:', error);
                window.location.href = 'auth.html';
                return;
            }

            if (!session || !session.user) {
                console.log('No active session, redirecting to auth');
                window.location.href = 'auth.html';
                return;
            }
            
            const user = session.user;

            // Check if user is management - must match dashboard.html
            const managementEmails = [
                'harry@priceoffice.com.au',
                'mmckelvey03@gmail.com',
                'manager@mbh.com',
                'admin@mbh.com',
                'operations@mbh.com'
            ];

            if (!managementEmails.includes(user.email.toLowerCase()) && 
                !user.email.includes('@mbh.com')) {
                // Not a management user, redirect to regular dashboard
<<<<<<< HEAD
                console.log('Non-management user detected, redirecting to regular dashboard');
                window.location.href = 'dashboard.html';
                return;
            }
            
            console.log('Management user authorized, loading dashboard');

            currentUser = user;
            document.getElementById('userEmail').textContent = user.email;
=======
                console.log('User not authorized for management view, redirecting to dashboard');
                window.location.href = 'dashboard.html';
                return;
            }
>>>>>>> bc2f55fe
            
            console.log('Management user authorized:', user.email);

            // Set user info
            const firstName = user.user_metadata?.full_name?.split(' ')[0] || 'Manager';
            document.getElementById('userName').textContent = firstName;
            document.getElementById('userDisplayName').textContent = user.user_metadata?.full_name || user.email;
            document.getElementById('userAvatar').textContent = (user.user_metadata?.full_name || user.email).charAt(0).toUpperCase();
            
            // Check for tab parameter in URL
            const urlParams = new URLSearchParams(window.location.search);
            const tabParam = urlParams.get('tab');
            if (tabParam && ['overview', 'staff', 'vessels', 'announcements'].includes(tabParam)) {
                switchTab(tabParam);
            }
            
            // Load initial data
            loadOverviewData();
            loadWeekData();
        }
        
        // Switch between tabs
        function switchTab(tabName, event) {
            // Hide all tabs
            document.querySelectorAll('.tab-content').forEach(tab => {
                tab.classList.remove('active');
                tab.style.display = 'none';
            });
            
            // Remove active class from all nav items
            document.querySelectorAll('.nav-item').forEach(item => {
                item.classList.remove('active');
            });
            
            // Show selected tab
            document.getElementById(`${tabName}-tab`).classList.add('active');
            document.getElementById(`${tabName}-tab`).style.display = 'block';
            
            // Add active class to clicked nav item
            if (event && event.target) {
                const navItem = event.target.closest('.nav-item');
                if (navItem) {
                    navItem.classList.add('active');
                }
            } else {
                // Find nav item by text content
                document.querySelectorAll('.nav-item').forEach(item => {
                    const text = item.textContent.toLowerCase();
                    if ((tabName === 'overview' && text.includes('overview')) ||
                        (tabName === 'staff' && text.includes('staff')) ||
                        (tabName === 'vessels' && text.includes('vessel')) ||
                        (tabName === 'announcements' && text.includes('announcement'))) {
                        item.classList.add('active');
                    }
                });
            }
            
            // Load tab-specific data
            switch(tabName) {
                case 'staff':
                    loadStaffData();
                    break;
                case 'vessels':
                    // Redirect to vessel maintenance page
                    window.location.href = 'vessel-maintenance.html';
                    break;
                case 'announcements':
                    loadAnnouncements();
                    break;
            }
        }
        
        // Toggle between employee and manager view
        function toggleView() {
            const toggleSwitch = document.getElementById('toggleSwitch');
            const isManagementView = toggleSwitch.classList.contains('management');
            
            if (isManagementView) {
                // Currently on management view, switch to employee view
                window.location.href = 'dashboard.html?view=regular';
            } else {
                // Currently showing employee view selected, but we're on management dashboard
                // This shouldn't happen, but handle it by staying on management
                window.location.href = 'management-dashboard.html';
            }
        }
        
        // Logout function
        async function logout() {
            await supabase.auth.signOut();
            window.location.href = 'auth.html';
        }
        
        // Toggle mobile menu
        function toggleMobileMenu() {
            const sidebar = document.getElementById('sidebarNav');
            const overlay = document.querySelector('.mobile-overlay');
            
            sidebar.classList.toggle('mobile-open');
            overlay.classList.toggle('active');
            
            // Prevent body scroll when menu is open
            if (sidebar.classList.contains('mobile-open')) {
                document.body.style.overflow = 'hidden';
            } else {
                document.body.style.overflow = '';
            }
        }
        
        // Add mobile touch gestures
        let touchStartX = 0;
        let touchEndX = 0;
        
        function handleGesture() {
            const swipeThreshold = 50;
            const diff = touchStartX - touchEndX;
            
            if (Math.abs(diff) > swipeThreshold) {
                if (diff > 0) {
                    // Swipe left - could trigger next week
                    const calendarGrid = document.getElementById('calendarGrid');
                    if (calendarGrid && calendarGrid.scrollWidth > calendarGrid.clientWidth) {
                        // Calendar is scrollable, don't change week
                        return;
                    }
                } else {
                    // Swipe right - could trigger previous week
                    const calendarGrid = document.getElementById('calendarGrid');
                    if (calendarGrid && calendarGrid.scrollLeft > 0) {
                        // Calendar is scrolled, don't change week
                        return;
                    }
                }
            }
        }
        
        // Add touch listeners for mobile
        if (window.innerWidth <= 768) {
            document.addEventListener('touchstart', e => {
                touchStartX = e.changedTouches[0].screenX;
            });
            
            document.addEventListener('touchend', e => {
                touchEndX = e.changedTouches[0].screenX;
                handleGesture();
            });
        }
        
        // Load overview data
        async function loadOverviewData() {
            // Load all real-time data for the overview tab
            await loadNewBookings();
            await loadFleetData();
            await loadStaffAvailability();
        }
        
        // Load staff data
        async function loadStaffData() {
            const staffList = document.getElementById('staffList');
            staffList.innerHTML = '<div class="loading"><div class="spinner"></div><p>Loading staff data...</p></div>';
            
            // Since we have the quick action cards instead of a staff list, just show them
            staffList.innerHTML = ''; // Clear the loading state
        }
        
        // Load vessel data for maintenance tab - NO LONGER USED - Redirects to vessel-maintenance.html
        /*
        async function loadVesselData() {
            const vesselGrid = document.getElementById('vesselGrid');
            vesselGrid.innerHTML = '<div class="loading"><div class="spinner"></div><p>Loading vessel information...</p></div>';
            
            try {
                // Fetch vessels from backend API (same as fleet data)
                const response = await fetch('/api/vessels/maintenance-status');
                
                if (!response.ok) {
                    throw new Error('Failed to fetch vessel data');
                }
                
                const data = await response.json();
                const vessels = data.vessels || [];
                
                if (vessels.length === 0) {
                    vesselGrid.innerHTML = `
                        <div class="no-data">
                            <i class="fas fa-ship" style="font-size: 3rem; color: #94a3b8; margin-bottom: 1rem;"></i>
                            <p>No vessels found</p>
                        </div>
                    `;
                    return;
                }
                
                // Display vessels in a grid
                vesselGrid.innerHTML = `
                    <div style="display: grid; grid-template-columns: repeat(auto-fill, minmax(300px, 1fr)); gap: 1.5rem;">
                        ${vessels.map(vessel => {
                            const condition = vessel.currentStatus?.condition || 'Unknown';
                            let statusClass = '';
                            let statusText = 'Unknown';
                            
                            if (condition?.includes('Ready') || condition?.includes('Good')) {
                                statusText = 'Ready';
                                statusClass = 'status-ready';
                            } else if (condition?.includes('Attention')) {
                                statusText = 'Needs Attention';
                                statusClass = 'status-attention';
                            } else if (condition?.includes('Major') || condition?.includes('Non-Operational')) {
                                statusText = 'Unavailable';
                                statusClass = 'status-unavailable';
                            }
                            
                            return `
                                <div class="vessel-maintenance-card">
                                    <div class="vessel-maintenance-header">
                                        <h3><i class="fas fa-ship"></i> ${vessel.name}</h3>
                                        <span class="vessel-status ${statusClass}">${statusText}</span>
                                    </div>
                                    <div class="vessel-maintenance-details">
                                        <div class="detail-item">
                                            <span class="detail-label">Location:</span>
                                            <span class="detail-value">${vessel.currentStatus?.location?.address || vessel.location || 'Unknown'}</span>
                                        </div>
                                        <div class="detail-item">
                                            <span class="detail-label">Last Check:</span>
                                            <span class="detail-value">${vessel.lastCheckType || 'N/A'}</span>
                                        </div>
                                        <div class="detail-item">
                                            <span class="detail-label">Days Since Check:</span>
                                            <span class="detail-value">${vessel.daysSinceCheck || 'N/A'}</span>
                                        </div>
                                    </div>
                                    <div class="vessel-maintenance-actions">
                                        <a href="pre-departure-checklist.html?vessel=${encodeURIComponent(vessel.name)}" class="action-btn btn-primary">
                                            <i class="fas fa-clipboard-check"></i> Pre-Departure
                                        </a>
                                        <a href="post-departure-checklist.html?vessel=${encodeURIComponent(vessel.name)}" class="action-btn btn-secondary">
                                            <i class="fas fa-clipboard-list"></i> Post-Departure
                                        </a>
                                    </div>
                                </div>
                            `;
                        }).join('')}
                    </div>
                `;
            } catch (error) {
                console.error('Error loading vessel data:', error);
                vesselGrid.innerHTML = `
                    <div class="error-state">
                        <i class="fas fa-exclamation-triangle"></i>
                        <p>Failed to load vessel data</p>
                    </div>
                `;
            }
        }
        */
        
        // Load announcements
        async function loadAnnouncements() {
            const announcementsList = document.getElementById('announcementsList');
            announcementsList.innerHTML = '<div class="loading"><div class="spinner"></div><p>Loading announcements...</p></div>';
            
            try {
                const response = await fetch('/api/announcements');
                const data = await response.json();
                
                if (data.success && data.announcements.length > 0) {
                    announcementsList.innerHTML = data.announcements.map(announcement => `
                        <div class="announcement-item">
                            <div class="announcement-header">
                                <h4>${announcement.title}</h4>
                                <button class="btn btn-sm btn-danger" onclick="deleteAnnouncement('${announcement.id}')">
                                    <i class="fas fa-trash"></i>
                                </button>
                            </div>
                            <p>${announcement.message}</p>
                            <div class="announcement-meta">
                                <span>Posted by ${announcement.postedBy || 'Admin'}</span>
                                <span>${new Date(announcement.createdTime).toLocaleDateString()}</span>
                            </div>
                        </div>
                    `).join('');
                } else {
                    announcementsList.innerHTML = '<p class="text-muted">No announcements posted yet.</p>';
                }
            } catch (error) {
                console.error('Error loading announcements:', error);
                announcementsList.innerHTML = '<p class="text-danger">Failed to load announcements</p>';
            }
        }
        
        // Calendar variables - Set to 2025 context
        let currentWeekStart = new Date();
        currentWeekStart.setFullYear(2025); // Ensure 2025 context
        currentWeekStart.setMonth(8); // September (0-indexed)
        currentWeekStart.setDate(24); // Current date is September 24, 2025
        currentWeekStart.setHours(0, 0, 0, 0);
        const dayOfWeek = currentWeekStart.getDay();
        const diff = dayOfWeek === 0 ? -6 : 1 - dayOfWeek; // Adjust for Monday start
        currentWeekStart.setDate(currentWeekStart.getDate() + diff);
        
        
        // Initialize calendar
        async function initCalendar() {
            updateWeekDisplay();
            await buildCalendarGrid();
        }

        // Update week display
        function updateWeekDisplay() {
            const endDate = new Date(currentWeekStart);
            endDate.setDate(endDate.getDate() + 6);
            
            const startStr = formatDate(currentWeekStart);
            const endStr = formatDate(endDate);
            
            document.getElementById('currentWeekDisplay').textContent = `${startStr} - ${endStr}`;
        }
        
        // Format date
        function formatDate(date) {
            const months = ['Jan', 'Feb', 'Mar', 'Apr', 'May', 'Jun', 'Jul', 'Aug', 'Sep', 'Oct', 'Nov', 'Dec'];
            return `${date.getDate()} ${months[date.getMonth()]}`;
        }
        
        // Build calendar grid
        async function buildCalendarGrid() {
            const grid = document.getElementById('calendarGrid');
            const days = ['Mon', 'Tue', 'Wed', 'Thu', 'Fri', 'Sat', 'Sun'];
            const timeSlots = ['8 AM', '10 AM', '12 PM', '2 PM', '4 PM', '6 PM'];
            
            // Show loading state
            grid.innerHTML = '<div class="loading"><div class="spinner"></div><p>Loading schedule...</p></div>';
            
            // Hide swipe hint during loading
            const swipeHint = document.getElementById('swipeHint');
            if (swipeHint) swipeHint.style.display = 'none';
            
            try {
                // Get week start and end dates
                const startDate = new Date(currentWeekStart);
                const endDate = new Date(currentWeekStart);
                endDate.setDate(endDate.getDate() + 6);
                
                // Format dates for Airtable
                const startStr = startDate.toISOString().split('T')[0];
                const endStr = endDate.toISOString().split('T')[0];
                
                // Fetch bookings via API proxy - get all non-cancelled bookings and filter client-side
                const BOOKINGS_TABLE_ID = 'tblRe0cDmK3bG2kPf'; // Correct Bookings Dashboard table ID
                const response = await fetch(
                    `/api/airtable/applkAFOn2qxtu7tx/${BOOKINGS_TABLE_ID}?` +
                    `filterByFormula=${encodeURIComponent(`OR({Status}='PAID',{Status}='PART',{Status}='Confirmed',{Status}='Pending')`)}` +
                    `&fields[]=Customer Name&fields[]=Booking Date&fields[]=Start Time&fields[]=Finish Time` +
                    `&fields[]=Boat&fields[]=Booked Boat Type&fields[]=Status&fields[]=Total Amount` +
                    `&fields[]=Onboarding Employee&fields[]=Deloading Employee` +
                    `&pageSize=100`,
                    {
                        method: 'GET'
                    }
                );
                
                if (!response.ok) {
                    throw new Error(`Failed to fetch bookings: ${response.status}`);
                }
                
                    const data = await response.json();
                    const allBookings = data.records || [];
                    
                // Filter bookings by date on client side
                const bookings = allBookings.filter(record => {
                        const bookingDate = record.fields['Booking Date'];
                    return bookingDate >= startStr && bookingDate <= endStr;
                });
                
                // Debug: Log fetched bookings
                console.log(`Fetched ${allBookings.length} total bookings, ${bookings.length} for week ${startStr} to ${endStr}`);
                bookings.forEach(record => {
                    console.log(`Booking: ${record.fields['Customer Name']} on ${record.fields['Booking Date']} at ${record.fields['Start Time']} - Status: ${record.fields['Status']}`);
                });
                
                // Group bookings by date and time
                const bookingsByDateAndTime = {};
                bookings.forEach(record => {
                    const fields = record.fields;
                    const bookingDate = new Date(fields['Booking Date']);
                    const dateKey = bookingDate.toISOString().split('T')[0];
                    
                    // Parse start time
                    const startTime = parseTimeToSlot(fields['Start Time']);
                    if (startTime) {
                        const key = `${dateKey}-${startTime}`;
                        if (!bookingsByDateAndTime[key]) {
                            bookingsByDateAndTime[key] = [];
                        }
                        bookingsByDateAndTime[key].push({
                            customer: fields['Customer Name'],
                            boat: fields['Booked Boat Type'] || 'Boat',
                            status: fields['Status'],
                            amount: fields['Total Amount'],
                            hasStaff: !!(fields['Onboarding Employee']?.[0] || fields['Deloading Employee']?.[0])
                        });
                    } else {
                        console.warn(`Could not parse time for booking: ${fields['Customer Name']} with time: ${fields['Start Time']}`);
                    }
                });
                
                // Build the grid HTML
            let html = '<div></div>'; // Empty corner cell
            
                // Day headers
            days.forEach((day, index) => {
                const date = new Date(currentWeekStart);
                date.setDate(date.getDate() + index);
                    const isToday = isDateToday(date);
                
                html += `
                        <div class="day-header ${isToday ? 'today' : ''}">
                            <div class="day-name">${day}</div>
                            <div class="day-date">${date.getDate()}/${(date.getMonth() + 1).toString().padStart(2, '0')}</div>
                    </div>
                `;
            });
            
                // Time slots and day cells
                timeSlots.forEach(time => {
                    html += `<div class="time-label">${time}</div>`;
                    
                    for (let day = 0; day < 7; day++) {
                    const date = new Date(currentWeekStart);
                        date.setDate(date.getDate() + day);
                        const isToday = isDateToday(date);
                        const dateKey = date.toISOString().split('T')[0];
                        const cellKey = `${dateKey}-${time}`;
                        const cellBookings = bookingsByDateAndTime[cellKey] || [];
                        
                        html += `<div class="day-cell ${isToday ? 'today' : ''}" data-day="${day}" data-time="${time}">`;
                        
                        // Add bookings for this time slot
                        cellBookings.forEach((booking, index) => {
                            if (index < 2) { // Show max 2 bookings per cell
                                const staffClass = booking.hasStaff ? 'staffed' : 'unstaffed';
                    html += `
                                    <div class="calendar-event ${staffClass}" title="${booking.customer} - ${booking.boat}">
                                        <div class="event-time">${booking.boat}</div>
                                        <div class="event-details">${booking.customer}</div>
                        </div>
                    `;
                            }
                        });
                        
                        if (cellBookings.length > 2) {
                            html += `<div class="booking-more">+${cellBookings.length - 2} more</div>`;
                        }
                        
                        html += '</div>';
                    }
            });
            
            grid.innerHTML = html;
            
            // Show swipe hint on mobile if calendar is scrollable
            if (window.innerWidth <= 768) {
                setTimeout(() => {
                    const calendarContainer = grid.parentElement;
                    if (grid.scrollWidth > calendarContainer.clientWidth) {
                        const swipeHint = document.getElementById('swipeHint');
                        if (swipeHint) {
                            swipeHint.style.display = 'block';
                            // Hide hint after first scroll
                            grid.addEventListener('scroll', () => {
                                swipeHint.style.display = 'none';
                            }, { once: true });
                        }
                    }
                }, 100);
            }
                
            } catch (error) {
                console.error('Error loading calendar data:', error);
                grid.innerHTML = `
                    <div class="error-state">
                        <i class="fas fa-exclamation-triangle"></i>
                        <p>Failed to load calendar data</p>
                    </div>
                `;
            }
        }
        
        // Helper function to parse time string to time slot
        function parseTimeToSlot(timeStr) {
            if (!timeStr) return null;
            
            // Try parsing 12-hour format like "08:45 am" or "1:30 PM"
            let timeParts = timeStr.toLowerCase().match(/(\d{1,2}):(\d{2})\s*(am|pm)/);
            let hour;
            
            if (timeParts) {
                hour = parseInt(timeParts[1]);
                const isPM = timeParts[3] === 'pm';
                
                // Convert to 24-hour format
                if (isPM && hour !== 12) hour += 12;
                if (!isPM && hour === 12) hour = 0;
            } else {
                // Try parsing 24-hour format like "09:00" or "13:30"
                timeParts = timeStr.match(/(\d{1,2}):(\d{2})/);
                if (timeParts) {
                    hour = parseInt(timeParts[1]);
                } else {
                    console.warn(`Unable to parse time format: ${timeStr}`);
                    return null;
                }
            }
            
            // Map to nearest 2-hour slot
            if (hour < 9) return '8 AM';
            else if (hour < 11) return '10 AM';
            else if (hour < 13) return '12 PM';
            else if (hour < 15) return '2 PM';
            else if (hour < 17) return '4 PM';
            else if (hour < 19) return '6 PM';
            else return '8 PM'; // Late bookings
        }
        
        // Check if date is today
        function isDateToday(date) {
            const today = new Date();
            today.setFullYear(2025); // Ensure 2025 context
            today.setMonth(8); // September
            today.setDate(24); // Current date is September 24, 2025
            return date.getDate() === today.getDate() &&
                   date.getMonth() === today.getMonth() &&
                   date.getFullYear() === today.getFullYear();
        }
        
        // Change week
        async function changeWeek(direction) {
            currentWeekStart.setDate(currentWeekStart.getDate() + (direction * 7));
            updateWeekDisplay();
            await buildCalendarGrid();
        }
        
        // Go to current week
        async function goToToday() {
            // Reset to current week
            currentWeekStart = new Date();
            currentWeekStart.setFullYear(2025); // Ensure 2025 context
            currentWeekStart.setMonth(8); // September (0-indexed)
            currentWeekStart.setDate(24); // Current date is September 24, 2025
            currentWeekStart.setHours(0, 0, 0, 0);
            const dayOfWeek = currentWeekStart.getDay();
            const diff = dayOfWeek === 0 ? -6 : 1 - dayOfWeek; // Adjust for Monday start
            currentWeekStart.setDate(currentWeekStart.getDate() + diff);
            
            updateWeekDisplay();
            await buildCalendarGrid();
        }
        
        // Add vessel card interactivity
        function initializeVesselInteractivity() {
            document.querySelectorAll('.vessel-card').forEach(card => {
                card.addEventListener('click', function() {
                    // Card click behavior if needed
                    console.log('Vessel clicked:', this.querySelector('.vessel-name').textContent);
                });
            });
        }
        
        // Update booking timestamps
        function updateBookingTimestamps() {
            const bookingTimes = document.querySelectorAll('.booking-time');
            bookingTimes.forEach((element, index) => {
                const times = ['Just now', '2 min ago', '5 min ago', '23 min ago', '1 hour ago', '2 hours ago'];
                if (index < times.length) {
                    element.textContent = `Added ${times[index]}`;
                }
            });
        }
        
        // Simulate new booking arrival - DEPRECATED - Now using real data
        function simulateNewBooking() {
            const bookingsList = document.getElementById('newBookingsList');
            const existingBookings = bookingsList.querySelectorAll('.booking-item');
            
            // Random new booking data
            const names = ['Alex Morgan', 'Sam Taylor', 'Jordan Lee', 'Casey Brown'];
            const vessels = ['8 Person BBQ Boat', '4 Person Polycraft', '12 Person BBQ Boat', 'Junior', 'Sandstone'];
            const prices = ['$220', '$350', '$450', '$180', '$280'];
            
            const randomName = names[Math.floor(Math.random() * names.length)];
            const randomVessel = vessels[Math.floor(Math.random() * vessels.length)];
            const randomPrice = prices[Math.floor(Math.random() * prices.length)];
            const randomDate = `Dec ${Math.floor(Math.random() * 7) + 24}`;
            
            // Create new booking element
            const newBooking = document.createElement('div');
            newBooking.className = 'booking-item new-booking';
            newBooking.style.opacity = '0';
            newBooking.innerHTML = `
                <div class="booking-details">
                    <h4>${randomName}</h4>
                    <p>${randomVessel} • ${randomDate}</p>
                    <span class="booking-time">Added just now</span>
                </div>
                <div class="booking-stats">
                    <div class="booking-value">${randomPrice}</div>
                    <div class="booking-label">Total</div>
                </div>
            `;
            
            // Insert at the beginning
            bookingsList.insertBefore(newBooking, bookingsList.firstChild);
            
            // Animate in
            setTimeout(() => {
                newBooking.style.transition = 'all 0.5s ease';
                newBooking.style.opacity = '1';
            }, 100);
            
            // Remove oldest booking if more than 5
            if (existingBookings.length >= 4) {
                const lastBooking = existingBookings[existingBookings.length - 1];
                lastBooking.style.transition = 'all 0.5s ease';
                lastBooking.style.opacity = '0';
                setTimeout(() => lastBooking.remove(), 500);
            }
            
            // Flash the live indicator
            const indicator = document.querySelector('.new-indicator');
            indicator.style.color = '#ef4444';
            setTimeout(() => {
                indicator.style.transition = 'color 0.5s ease';
                indicator.style.color = '#10b981';
            }, 200);
        }
        
        // Load week data (for calendar)
        async function loadWeekData() {
            // Initialize calendar with current week
                updateWeekDisplay();
            await buildCalendarGrid();
            
            // Load other real-time data
            await loadFleetData();
            await loadNewBookings();
            await loadStaffAvailability();
        }
        
        // Load fleet data
        async function loadFleetData() {
            const vesselsList = document.getElementById('vesselsList');
            if (!vesselsList) return;
            
            try {
                // Fetch vessel data from backend API
                const response = await fetch('/api/vessels/maintenance-status');
                
                if (!response.ok) {
                    throw new Error(`Failed to fetch vessels: ${response.status}`);
                }
                
                const data = await response.json();
                const vessels = data.vessels || [];
                
                if (vessels.length === 0) {
                    vesselsList.innerHTML = `
                        <div class="empty-state">
                            <i class="fas fa-ship"></i>
                            <p>No vessels found</p>
                        </div>
                    `;
                    return;
                }
                
                // Generate vessel items HTML - API returns processed data
                vesselsList.innerHTML = vessels.map(vessel => {
                    // API returns nested structure with level and percentage
                    const fuelLevel = vessel.currentStatus?.fuel?.level;
                    const gasLevel = vessel.currentStatus?.gas?.level;
                    const waterLevel = vessel.currentStatus?.water?.level;
                    const condition = vessel.currentStatus?.condition || 'Unknown';
                    
                    // Use percentage directly from API or calculate fallback
                    const fuelPercentage = vessel.currentStatus?.fuel?.percentage || getLevelPercentage(fuelLevel);
                    const gasPercentage = vessel.currentStatus?.gas?.percentage || getLevelPercentage(gasLevel);
                    const waterPercentage = vessel.currentStatus?.water?.percentage || getLevelPercentage(waterLevel);
                    
                    // Extract suburb from location
                    let locationText = vessel.currentStatus?.location?.address || vessel.location || 'Unknown Location';
                    const suburb = extractSuburb(locationText);
                    
                    // Determine status badge based on condition
            let statusText = 'Unknown';
                    let statusClass = '';
                    if (condition?.includes('Ready') || condition?.includes('Good')) {
                        statusText = 'Ready';
                        statusClass = '';
                    } else if (condition?.includes('Attention')) {
                statusText = 'Needs Attention';
                        statusClass = 'maintenance';
                    } else if (condition?.includes('Major') || condition?.includes('Non-Operational')) {
                        statusText = 'Unavailable';
                        statusClass = 'unavailable';
                    }
                    
                    return `
                        <div class="vessel-card">
                <div class="vessel-header">
                                <div class="vessel-name">
                                    <i class="fas fa-ship"></i> ${vessel.name || 'Unknown'}
                    </div>
                                <div class="status-badge ${statusClass}">
                                    ${statusText}
                </div>
                            </div>
                    <div class="vessel-location">
                                <i class="fas fa-map-marker-alt"></i>
                                <span>Location: ${suburb}</span>
                            </div>
                            <div class="resource-gauges">
                                ${renderGauge('Fuel', fuelPercentage)}
                                ${renderGauge('Gas', gasPercentage)}
                                ${renderGauge('Water', waterPercentage)}
                        </div>
                    </div>
                    `;
                }).join('');
                
                // Initialize vessel item interactivity
                initializeVesselInteractivity();
                
            } catch (error) {
                console.error('Error loading fleet data:', error);
                vesselsList.innerHTML = `
                    <div class="error-state">
                        <i class="fas fa-exclamation-triangle"></i>
                        <p>Failed to load vessels</p>
                    </div>
                `;
            }
        }
        
        // Helper function to convert level strings to percentages
        function getLevelPercentage(level) {
            const levelMap = {
                'Empty': 0,
                'Quarter': 25,
                'Half': 50,
                'Three-Quarter': 75,
                'Full': 100
            };
            return levelMap[level] || 0;
        }
        
        // Helper function to extract suburb from address
        function extractSuburb(address) {
            if (!address || address === 'Unknown Location') {
                return 'Unknown Location';
            }
            
            // Common patterns for Australian addresses
            // Example: "43 Seaforth Cres, Seaforth NSW 2092, Australia"
            // We want to extract "Seaforth"
            
            const parts = address.split(',');
            if (parts.length >= 2) {
                // Try to get the second part which usually contains suburb and state
                const suburbPart = parts[1].trim();
                // Remove state code and postcode
                const suburbMatch = suburbPart.match(/^([^0-9]+?)(?:\s+[A-Z]{2,3})?\s*\d*$/);
                if (suburbMatch) {
                    return suburbMatch[1].trim();
                }
            }
            
            // Fallback - return the first part of the address
            return parts[0] || address;
        }
        
        // Get initials from name
        function getInitials(name) {
            if (!name) return '?';
            const parts = name.trim().split(' ');
            if (parts.length === 1) {
                return parts[0].substring(0, 2).toUpperCase();
            }
            return parts[0][0].toUpperCase() + parts[parts.length - 1][0].toUpperCase();
        }
        
        // Render individual gauge
        function renderGauge(label, percentage) {
            const fillClass = percentage < 25 ? 'low' : percentage < 50 ? 'medium' : '';
            
            return `
                <div class="gauge">
                    <div class="gauge-label">${label}</div>
                    <div class="gauge-bar">
                        <div class="gauge-fill ${fillClass}" style="width: ${percentage}%;"></div>
                    </div>
                    <div class="gauge-value">${percentage}%</div>
                </div>
            `;
        }
        
        // Load new bookings from Airtable
        async function loadNewBookings() {
            const bookingsList = document.getElementById('newBookingsList');
            if (!bookingsList) return;
            
            try {
                // Get today's date and calculate recent bookings (last 7 days)
                const today = new Date();
                today.setFullYear(2025); // Ensure 2025 context
                today.setMonth(8); // September
                today.setDate(24); // Current date is September 24, 2025
                const sevenDaysAgo = new Date(today);
                sevenDaysAgo.setDate(today.getDate() - 7);
                
                // Format dates for Airtable
                const todayStr = today.toISOString().split('T')[0];
                const sevenDaysAgoStr = sevenDaysAgo.toISOString().split('T')[0];
                
                // Fetch recent bookings via API proxy
                const BOOKINGS_TABLE_ID = 'tblRe0cDmK3bG2kPf'; // Correct Bookings Dashboard table ID
                const response = await fetch(
                    `/api/airtable/applkAFOn2qxtu7tx/${BOOKINGS_TABLE_ID}?` +
                    `filterByFormula=${encodeURIComponent(`AND({Created Date}>='${sevenDaysAgoStr}',{Status}!='CANC')`)}` +
                    `&sort[0][field]=Created Time&sort[0][direction]=desc` +
                    `&maxRecords=5` +
                    `&fields[]=Customer Name&fields[]=Booking Date&fields[]=Total Amount` +
                    `&fields[]=Created Time&fields[]=Booked Boat Type&fields[]=Booking Items`,
                    {
                        method: 'GET'
                    }
                );
                
                if (!response.ok) {
                    throw new Error(`Failed to fetch bookings: ${response.status}`);
                }
                
                const data = await response.json();
                const bookings = data.records || [];
                
                if (bookings.length === 0) {
                    bookingsList.innerHTML = `
                        <div class="empty-state">
                            <i class="fas fa-calendar-check"></i>
                            <p>No new bookings in the last 7 days</p>
                        </div>
                    `;
                    return;
                }
                
                // Generate booking items HTML
                bookingsList.innerHTML = bookings.map(record => {
                    const fields = record.fields;
                    const createdTime = new Date(fields['Created Time']);
                    const bookingDate = new Date(fields['Booking Date']);
                    const timeAgo = getTimeAgo(createdTime);
                    
                    // Extract boat type from fields
                    const boatType = fields['Booked Boat Type'] || 
                                   extractBoatTypeFromItems(fields['Booking Items']) || 
                                   'Boat';
                    
                    return `
                        <div class="booking-item new-booking">
                            <div class="booking-details">
                                <h4>${fields['Customer Name'] || 'Unknown Customer'}</h4>
                                <p>${boatType} • ${bookingDate.toLocaleDateString('en-US', { month: 'short', day: 'numeric' })}</p>
                                <span class="booking-time">Added ${timeAgo}</span>
                            </div>
                            <div class="booking-stats">
                                <div class="booking-value">$${fields['Total Amount'] || 0}</div>
                                <div class="booking-label">Total</div>
                        </div>
                        </div>
                    `;
                }).join('');
                
            } catch (error) {
                console.error('Error loading new bookings:', error);
                bookingsList.innerHTML = `
                    <div class="error-state">
                        <i class="fas fa-exclamation-triangle"></i>
                        <p>Failed to load bookings</p>
                    </div>
                `;
            }
        }
        
        // Helper function to calculate time ago
        function getTimeAgo(date) {
            const now = new Date();
            now.setFullYear(2025); // Ensure 2025 context
            now.setMonth(8); // September
            now.setDate(24); // Current date is September 24, 2025
            now.setHours(9, 47, 0, 0); // Current time context: 9:47 AM
            
            const diffMs = now - date;
            const diffMins = Math.floor(diffMs / 60000);
            const diffHours = Math.floor(diffMs / 3600000);
            const diffDays = Math.floor(diffMs / 86400000);
            
            if (diffMins < 1) {
                return 'just now';
            } else if (diffMins < 60) {
                return `${diffMins} min ago`;
            } else if (diffHours < 24) {
                return `${diffHours} hour${diffHours > 1 ? 's' : ''} ago`;
            } else if (diffDays < 7) {
                return `${diffDays} day${diffDays > 1 ? 's' : ''} ago`;
                } else {
                // For older bookings, show the date
                return date.toLocaleDateString('en-US', { month: 'short', day: 'numeric' });
            }
        }
        
        // Helper function to extract boat type from booking items
        function extractBoatTypeFromItems(items) {
            if (!items) return null;
            
            const boatTypes = {
                '8personbbqboat': '8 Person BBQ Boat',
                '12personbbqboat': '12 Person BBQ Boat',
                'polycraft': '4 Person Polycraft',
                'junior': 'Junior'
            };
            
            for (const [key, value] of Object.entries(boatTypes)) {
                if (items.toLowerCase().includes(key)) {
                    return value;
                }
            }
            
            return null;
        }
        
        // Load staff availability widget
        async function loadStaffAvailability() {
            const staffAvailabilityGrid = document.getElementById('staffAvailabilityGrid');
            if (!staffAvailabilityGrid) return;
            
            try {
                // Get current week's dates (Monday to Sunday)
                const weekStart = new Date(currentWeekStart);
                const weekDates = [];
                const dayNames = ['Mon', 'Tue', 'Wed', 'Thu', 'Fri', 'Sat', 'Sun'];
                
                // Generate dates for the week starting from Monday
                for (let i = 0; i < 7; i++) {
                    const date = new Date(weekStart);
                    date.setDate(weekStart.getDate() + i);
                    weekDates.push({
                        date: date,
                        dateStr: date.toISOString().split('T')[0],
                        dayName: dayNames[i] // Use index directly since we're starting from Monday
                    });
                }
                
                // Fetch roster data for the week via API proxy
                const ROSTER_TABLE_ID = 'tblwwK1jWGxnfuzAN';
                const rosterResponse = await fetch(
                    `/api/airtable/applkAFOn2qxtu7tx/${ROSTER_TABLE_ID}?` +
                    `filterByFormula=${encodeURIComponent(`AND({Date} >= '${weekDates[0].dateStr}', {Date} <= '${weekDates[6].dateStr}')`)}` +
                    `&fields[]=Employee&fields[]=Employee%20Name&fields[]=Date&fields[]=Available%20From&fields[]=Available%20Until&fields[]=Notes`,
                    {
                        method: 'GET'
                    }
                );
                
                if (!rosterResponse.ok) {
                    const errorData = await rosterResponse.json();
                    console.error('Roster API error:', errorData);
                    throw new Error(`Failed to fetch roster: ${rosterResponse.status}`);
                }
                
                const rosterData = await rosterResponse.json();
                const rosterRecords = rosterData.records || [];
                console.log(`Fetched ${rosterRecords.length} roster records for week ${weekDates[0].dateStr} to ${weekDates[6].dateStr}`);
                
                // Extract employee info from roster data
                // The roster already includes Employee Name, so we don't need a separate API call
                const employees = {};
                
                // Build employee map from roster data
                rosterRecords.forEach(record => {
                    const employeeId = record.fields['Employee']?.[0];
                    const employeeName = record.fields['Employee Name'];
                    
                    if (employeeId && employeeName && !employees[employeeId]) {
                        employees[employeeId] = {
                            name: employeeName,
                            type: 'Unknown' // We'll default to 'Casual' styling unless we fetch employment type
                        };
                    }
                });
                
                console.log(`Found ${Object.keys(employees).length} unique employees in roster data`);
                
                if (Object.keys(employees).length === 0) {
                    staffAvailabilityGrid.innerHTML = '<div class="no-data">No staff availability for this week</div>';
                    return;
                }
                
                // Optionally fetch employment types
                // We'll fetch all employees and filter client-side to get employment types
                try {
                    const EMPLOYEES_TABLE_ID = 'tbltAE4NlNePvnkpY';
                    const employeesResponse = await fetch(
                        `/api/airtable/applkAFOn2qxtu7tx/${EMPLOYEES_TABLE_ID}?` +
                        `fields[]=Name&fields[]=Staff%20Type&pageSize=100`,
                        {
                            method: 'GET'
                        }
                    );
                    
                    if (employeesResponse.ok) {
                        const employeesData = await employeesResponse.json();
                        // Update employment types for matched employees
                        employeesData.records.forEach(record => {
                            const employeeName = record.fields['Name'];
                            // Find matching employee by name
                            Object.keys(employees).forEach(id => {
                                if (employees[id].name === employeeName) {
                                    employees[id].type = record.fields['Staff Type'] || 'Casual';
                                }
                            });
                        });
                    }
                } catch (error) {
                    console.log('Could not fetch employment types, using defaults:', error);
                }
                
                // Group roster by date
                const rosterByDate = {};
                weekDates.forEach(wd => {
                    rosterByDate[wd.dateStr] = [];
                });
                
                rosterRecords.forEach(record => {
                    const date = record.fields['Date'];
                    const employeeId = record.fields['Employee']?.[0];
                    if (date && employeeId && rosterByDate[date] !== undefined) {
                        const employee = employees[employeeId];
                        if (employee) {
                            rosterByDate[date].push({
                                name: employee.name,
                                type: employee.type,
                                initials: getInitials(employee.name)
                            });
                        }
                    }
                });
                
                // Build the grid HTML
                let gridHTML = '';
                // Get today's date in 2025 context
                const today = new Date();
                today.setFullYear(2025);
                today.setMonth(8); // September
                today.setDate(24); // September 24, 2025
                const todayStr = today.toISOString().split('T')[0];
                
                weekDates.forEach(wd => {
                    const staff = rosterByDate[wd.dateStr] || [];
                    const isToday = wd.dateStr === todayStr;
                    
                    gridHTML += `
                        <div class="day-column">
                            <div class="day-label${isToday ? ' today' : ''}">${wd.dayName}</div>
                            <div class="staff-initials-container">
                                ${staff.length > 0 ? 
                                    staff.map(s => `
                                        <div class="staff-initial-circle ${
                                            s.type === 'Unknown' ? 'casual' : 
                                            s.type.toLowerCase().includes('full') ? 'full-time' : 'casual'
                                        }" 
                                             title="${s.name} (${s.type})" 
                                             data-name="${s.name}">
                                            ${s.initials}
                                        </div>
                                    `).join('') :
                                    '<div class="no-staff">-</div>'
                                }
                            </div>
                        </div>
                    `;
                });
                
                staffAvailabilityGrid.innerHTML = gridHTML;
                
            } catch (error) {
                console.error('Error loading staff availability:', error);
                staffAvailabilityGrid.innerHTML = '<div class="error-state">Failed to load staff availability</div>';
            }
        }
        
        // Google Maps functions
        let fleetMap;
        let fleetMarkers = [];
        
        // Google Maps API key (should match the one used in vessel-locations-map.html)
        const GOOGLE_MAPS_API_KEY = 'AIzaSyBbjgKhMV5I1nwWa8pCf7m-_7G1dz8EDbw';
        // NOTE: If you see "RefererNotAllowedMapError", the API key needs to be authorized for your domain
        // in Google Cloud Console: https://console.cloud.google.com/apis/credentials
        
        // Initialize Google Maps for fleet
        function initFleetMap() {
            const mapContainer = document.getElementById('fleetMap');
            if (!mapContainer) return;
            
            // Check if Google Maps loaded successfully
            if (!window.google || !window.google.maps || !window.google.maps.Map) {
                mapContainer.innerHTML = `
                    <div style="padding: 2rem; text-align: center; color: #666;">
                        <div style="margin-bottom: 1rem;">
                            <i class="fas fa-exclamation-triangle" style="font-size: 2rem; color: #f59e0b;"></i>
                        </div>
                        <p style="margin-bottom: 0.5rem;">Google Maps is not available</p>
                        <p style="font-size: 0.875rem;">The API key needs to be authorized for this domain.</p>
                        <p style="font-size: 0.75rem; margin-top: 1rem;">Vessels with locations are shown in the list on the left.</p>
                    </div>
                `;
                return;
            }
            
            // Create map centered on Sydney Harbour
            fleetMap = new google.maps.Map(mapContainer, {
                center: { lat: -33.810856, lng: 151.256586 },
                zoom: 13,
                    mapTypeId: 'hybrid',
                mapTypeControl: true,
                mapTypeControlOptions: {
                    style: google.maps.MapTypeControlStyle.HORIZONTAL_BAR,
                    position: google.maps.ControlPosition.TOP_LEFT
                },
                zoomControl: true,
                zoomControlOptions: {
                    position: google.maps.ControlPosition.RIGHT_CENTER
                },
                streetViewControl: false,
                fullscreenControl: true,
                fullscreenControlOptions: {
                    position: google.maps.ControlPosition.RIGHT_TOP
                }
            });
            
            // Load vessel data and add markers
            loadVesselMarkers();
        }
        
        // Load vessel markers on the map
        async function loadVesselMarkers() {
            try {
                // Fetch vessel data from API
                const response = await fetch('/api/vessels/maintenance-status');
                if (!response.ok) throw new Error('Failed to fetch vessel data');
                
                const data = await response.json();
                const vessels = data.vessels || [];
                
                // Clear existing markers
                fleetMarkers.forEach(marker => marker.setMap(null));
                fleetMarkers = [];
                
                // Add marker for each vessel with location
                vessels.forEach(vessel => {
                    if (vessel.currentStatus?.location?.latitude) {
                        const location = vessel.currentStatus.location;
                        const position = { 
                            lat: location.latitude, 
                            lng: location.longitude 
                        };
                        
                        // Determine marker color based on vessel condition
                        const condition = vessel.currentStatus?.condition || 'Unknown';
                        let markerColor = 'red';
                        if (condition?.includes('Ready') || condition?.includes('Good')) {
                            markerColor = 'green';
                        } else if (condition?.includes('Attention')) {
                            markerColor = 'yellow';
                        }
                        
                        // Create custom marker
                        const marker = new google.maps.Marker({
                            position: position,
                            map: fleetMap,
                            title: vessel.name,
                            icon: {
                                path: google.maps.SymbolPath.CIRCLE,
                                scale: 10,
                                fillColor: markerColor,
                                fillOpacity: 0.8,
                                strokeColor: 'white',
                                strokeWeight: 2
                            }
                        });
                        
                        // Create info window content
                        const infoContent = `
                            <div style="padding: 10px;">
                                <h4 style="margin: 0 0 10px 0;">${vessel.name}</h4>
                                <p style="margin: 5px 0;"><strong>Status:</strong> ${condition}</p>
                                <p style="margin: 5px 0;"><strong>Location:</strong> ${location.address || 'Unknown'}</p>
                                ${location.lastModified ? `<p style="margin: 5px 0;"><small>Updated: ${new Date(location.lastModified).toLocaleString('en-AU')}</small></p>` : ''}
                                <div style="margin-top: 10px;">
                                    <span style="margin-right: 10px;">⛽ ${vessel.currentStatus?.fuel?.level || 'N/A'}</span>
                                    <span>💧 ${vessel.currentStatus?.water?.level || 'N/A'}</span>
                                </div>
                            </div>
                        `;
                        
                        const infoWindow = new google.maps.InfoWindow({
                            content: infoContent
                        });
                        
                        marker.addListener('click', () => {
                            // Close any open info windows
                            fleetMarkers.forEach(m => {
                                if (m.infoWindow) m.infoWindow.close();
                            });
                            infoWindow.open(fleetMap, marker);
                        });
                        
                        // Store reference to info window
                        marker.infoWindow = infoWindow;
                        fleetMarkers.push(marker);
                    }
                });
                
                // Fit map to show all markers
                if (fleetMarkers.length > 0) {
                    const bounds = new google.maps.LatLngBounds();
                    fleetMarkers.forEach(marker => {
                        bounds.extend(marker.getPosition());
                    });
                    fleetMap.fitBounds(bounds);
                    
                    // Don't zoom in too much for single marker
                    if (fleetMarkers.length === 1) {
                        fleetMap.setZoom(14);
                    }
                }
            } catch (error) {
                console.error('Error loading vessel markers:', error);
            }
        }
        
        // Load Google Maps script
        function loadGoogleMapsAndInitFleet() {
            if (window.google && window.google.maps) {
                // Google Maps already loaded
                initFleetMap();
            } else {
                // Create and load the Google Maps script
                const script = document.createElement('script');
                script.src = `https://maps.googleapis.com/maps/api/js?key=${GOOGLE_MAPS_API_KEY}&callback=initFleetMap&libraries=&v=weekly`;
                script.async = true;
                script.defer = true;
                script.onerror = function() {
                    console.error('Failed to load Google Maps. Please check API key and restrictions.');
                    document.getElementById('fleetMap').innerHTML = '<div style="padding: 2rem; text-align: center; color: #666;">Failed to load map</div>';
                };
                document.head.appendChild(script);
                
                // Make initFleetMap available globally for the callback
                window.initFleetMap = initFleetMap;
            }
        }
        
        // Delete announcement
        async function deleteAnnouncement(announcementId) {
            if (!confirm('Are you sure you want to delete this announcement?')) {
                return;
            }
            
            try {
                const response = await fetch(`/api/announcements/${announcementId}`, {
                    method: 'DELETE'
                });
                
                const result = await response.json();
                
                if (result.success) {
                    loadAnnouncements(); // Reload the list
                } else {
                    alert('Failed to delete announcement: ' + (result.error || 'Unknown error'));
                }
            } catch (error) {
                console.error('Error deleting announcement:', error);
                alert('Failed to delete announcement');
            }
        }
        
        // Handle announcement form submission
        async function handleAnnouncementSubmit(event) {
            event.preventDefault();
            
            const title = document.getElementById('announcementTitle').value;
            const message = document.getElementById('announcementMessage').value;
            
            try {
                const response = await fetch('/api/announcements', {
                    method: 'POST',
                    headers: {
                        'Content-Type': 'application/json'
                    },
                    body: JSON.stringify({ title, message })
                });
                
                const result = await response.json();
                
                if (result.success) {
                    alert('Announcement posted successfully!');
                    document.getElementById('announcementForm').reset();
                    loadAnnouncements(); // Reload the list
                } else {
                    alert('Failed to post announcement: ' + (result.error || 'Unknown error'));
                }
            } catch (error) {
                console.error('Error posting announcement:', error);
                alert('Failed to post announcement');
            }
        }
        
        // Initialize on load
        window.addEventListener('load', () => {
            // Check authentication first
        checkAuth();
            
            // Animate sections on load
            const sections = document.querySelectorAll('.calendar-section, .fleet-section, .sidebar-section');
            sections.forEach((section, index) => {
                section.style.opacity = '0';
                section.style.transform = 'translateY(20px)';
                setTimeout(() => {
                    section.style.transition = 'all 0.5s ease';
                    section.style.opacity = '1';
                    section.style.transform = 'translateY(0)';
                }, index * 100);
            });
            
            // Load Google Maps API and initialize map
            setTimeout(() => {
                loadGoogleMapsAndInitFleet();
            }, 500);
            
            // Update timestamps every minute
            setInterval(updateBookingTimestamps, 60000);
            
            // Removed simulated bookings - now using real data only
            
            // Add event listener for announcement form
            const announcementForm = document.getElementById('announcementForm');
            if (announcementForm) {
                announcementForm.addEventListener('submit', handleAnnouncementSubmit);
            }
        });
    </script>
</body>
</html>
<|MERGE_RESOLUTION|>--- conflicted
+++ resolved
@@ -1861,22 +1861,10 @@
             if (!managementEmails.includes(user.email.toLowerCase()) && 
                 !user.email.includes('@mbh.com')) {
                 // Not a management user, redirect to regular dashboard
-<<<<<<< HEAD
-                console.log('Non-management user detected, redirecting to regular dashboard');
-                window.location.href = 'dashboard.html';
-                return;
-            }
-            
-            console.log('Management user authorized, loading dashboard');
-
-            currentUser = user;
-            document.getElementById('userEmail').textContent = user.email;
-=======
                 console.log('User not authorized for management view, redirecting to dashboard');
                 window.location.href = 'dashboard.html';
                 return;
             }
->>>>>>> bc2f55fe
             
             console.log('Management user authorized:', user.email);
 
