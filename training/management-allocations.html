<!DOCTYPE html>
<html lang="en">
<head>
    <meta charset="UTF-8">
    <meta name="viewport" content="width=device-width, initial-scale=1.0">
    <title>Staff Allocation Dashboard - MBH Management</title>
    <script src="https://cdn.jsdelivr.net/npm/@supabase/supabase-js@2"></script>
    <link href="https://cdnjs.cloudflare.com/ajax/libs/font-awesome/6.0.0/css/all.min.css" rel="stylesheet">
    <style>
        * {
            margin: 0;
            padding: 0;
            box-sizing: border-box;
        }
        
        body {
            font-family: -apple-system, BlinkMacSystemFont, 'Segoe UI', Roboto, sans-serif;
            background: #f0f4f8;
            color: #333;
        }
        
        .header {
            background: linear-gradient(135deg, #1B4F72 0%, #2E86AB 100%);
            color: white;
            padding: 1.5rem 2rem;
            box-shadow: 0 2px 10px rgba(0,0,0,0.1);
            position: relative;
        }
        
        .header-content {
            max-width: 1400px;
            margin: 0 auto;
            display: flex;
            justify-content: space-between;
            align-items: center;
        }
        
        .header h1 {
            display: flex;
            align-items: center;
            gap: 0.5rem;
            font-size: 1.75rem;
        }

        .logo-container {
            display: flex;
            align-items: center;
            gap: 1.5rem;
        }

        .logo {
            height: 210px;
            width: auto;
            margin-right: 1rem;
        }
        
        /* Mobile menu button */
        .mobile-menu-btn {
            display: none;
            background: none;
            border: none;
            color: white;
            font-size: 1.5rem;
            cursor: pointer;
            padding: 0.5rem;
        }
        
        .user-info {
            display: flex;
            align-items: center;
            gap: 1rem;
        }
        
        .btn {
            padding: 0.5rem 1rem;
            border: none;
            border-radius: 4px;
            cursor: pointer;
            font-size: 0.9rem;
            transition: all 0.3s ease;
        }
        
        .btn-white {
            background: rgba(255,255,255,0.2);
            color: white;
            border: 1px solid rgba(255,255,255,0.3);
        }
        
        .btn-white:hover {
            background: rgba(255,255,255,0.3);
        }
        
        .btn-primary {
            background: #2E86AB;
            color: white;
        }
        
        .btn-primary:hover {
            background: #1B4F72;
        }
        
        .btn-success {
            background: #2E86AB;
            color: white;
        }
        
        .btn-success:hover {
            background: #1B4F72;
        }
        
        .btn-danger {
            background: #e74c3c;
            color: white;
        }
        
        .btn-danger:hover {
            background: #c0392b;
        }
        
        .container {
            max-width: 1400px;
            margin: 2rem auto;
            padding: 0 1rem;
        }
        
        .date-selector {
            background: white;
            padding: 1.5rem;
            border-radius: 8px;
            box-shadow: 0 2px 4px rgba(0,0,0,0.1);
            margin-bottom: 2rem;
            display: flex;
            justify-content: space-between;
            align-items: center;
        }
        
        .date-nav {
            display: flex;
            gap: 1rem;
            align-items: center;
        }
        
        .current-week {
            font-size: 1.2rem;
            font-weight: 600;
            color: #1B4F72;
        }
        
        .main-grid {
            display: grid;
            grid-template-columns: 300px 1fr;
            gap: 2rem;
        }
        
        .sidebar {
            display: flex;
            flex-direction: column;
            gap: 1.5rem;
        }
        
        .panel {
            background: white;
            border-radius: 8px;
            box-shadow: 0 2px 4px rgba(0,0,0,0.1);
            padding: 1.5rem;
        }
        
        .panel-header {
            display: flex;
            justify-content: space-between;
            align-items: center;
            margin-bottom: 1rem;
            padding-bottom: 0.5rem;
            border-bottom: 2px solid #f0f4f8;
        }
        
        .panel-title {
            font-size: 1.1rem;
            font-weight: 600;
            color: #1B4F72;
        }
        
        .staff-list {
            display: flex;
            flex-direction: column;
            gap: 0.5rem;
        }
        
        .staff-item {
            padding: 0.75rem;
            background: #f8f9fa;
            border-radius: 4px;
            cursor: pointer;
            transition: all 0.3s ease;
            position: relative;
        }
        
        .staff-item:hover {
            background: #e8f5e9;
            box-shadow: 0 2px 4px rgba(0,0,0,0.1);
        }
        
        .staff-item:hover::after {
            content: '\\f054';
            font-family: 'Font Awesome 6 Free';
            font-weight: 900;
            position: absolute;
            right: 10px;
            top: 50%;
            transform: translateY(-50%);
            color: #2E86AB;
            font-size: 12px;
        }
        
        .staff-item.unavailable {
            opacity: 0.5;
            cursor: not-allowed;
        }
        
        .staff-item.unavailable:hover::after {
            content: none;
        }
        
        .staff-name {
            font-weight: 500;
            margin-bottom: 0.25rem;
        }
        
        .staff-hours {
            font-size: 0.85rem;
            color: #666;
        }

        .staff-type-badge {
            display: inline-block;
            font-size: 0.7rem;
            padding: 0.1rem 0.4rem;
            border-radius: 3px;
            margin-left: 0.5rem;
            font-weight: 600;
            text-transform: uppercase;
        }

        .staff-type-badge.full-time {
            background: #e3f2fd;
            color: #1976d2;
        }

        .staff-type-badge.casual {
            background: #fff3e0;
            color: #f57c00;
        }
        
        .availability-indicator {
            display: inline-block;
            width: 8px;
            height: 8px;
            border-radius: 50%;
            margin-right: 0.5rem;
        }
        
        .available {
            background: #27ae60;
        }
        
        .partially-available {
            background: #f39c12;
        }
        
        .unavailable-dot {
            background: #e74c3c;
        }
        
        .schedule-grid {
            background: white;
            border-radius: 8px;
            box-shadow: 0 2px 4px rgba(0,0,0,0.1);
            overflow: hidden;
        }
        
        .schedule-header {
            background: #f8f9fa;
            padding: 1rem 1.5rem;
            border-bottom: 2px solid #e0e0e0;
        }
        
        .schedule-body {
            padding: 1.5rem;
        }
        
        .time-grid {
            display: grid;
            grid-template-columns: 80px repeat(7, 1fr);
            gap: 0;
            min-height: 600px;
        }
        
        .time-label {
            padding: 0.5rem;
            text-align: right;
            font-size: 0.85rem;
            color: #666;
            border-right: 1px solid #e0e0e0;
        }
        
        .day-column {
            border-right: 1px solid #e0e0e0;
            position: relative;
            display: flex;
            flex-wrap: wrap;
            align-items: flex-start;
            align-content: flex-start;
            gap: 2px;
            padding: 2px;
            min-height: 60px;
        }
        
        .day-column.today-column {
            background: #f3f8ff;
            border-left: 2px solid #2196f3;
            border-right: 2px solid #2196f3;
        }
        
        .day-column.today-column:hover {
            background: #e8f4ff;
        }
        
        .day-header {
            padding: 0.5rem;
            text-align: center;
            font-weight: 600;
            background: #f8f9fa;
            border-bottom: 2px solid #e0e0e0;
        }
        
        .day-header.today-header {
            background: #e3f2fd;
            border-bottom: 3px solid #2196f3;
            color: #1976d2;
            font-weight: 700;
        }
        
        .allocation-block {
            flex: 1 1 auto;
            min-width: 0;
            max-width: 100%;
            background: #e3f2fd;
            border: 1px solid #2196f3;
            border-radius: 4px;
            padding: 4px 6px;
            font-size: 11px;
            cursor: pointer;
            overflow: hidden;
            z-index: 10;
            transition: all 0.2s ease;
            margin: 2px;
            position: relative;
        }
        
        .allocation-block.booking {
            background: #fff3e0;
            border-color: #ff9800;
        }
        
        .allocation-block.general {
            background: #e8f5e9;
            border-color: #4caf50;
        }
        
        .allocation-block:hover {
            z-index: 20;
            box-shadow: 0 4px 12px rgba(0,0,0,0.3);
            transform: scale(1.02);
            transition: transform 0.2s ease, box-shadow 0.2s ease;
        }
        
        .allocation-block:hover .allocation-info,
        .allocation-block:hover .allocation-time {
            white-space: normal;
            word-break: break-word;
        }
        
        .allocation-info {
            font-weight: 500;
            white-space: nowrap;
            overflow: hidden;
            text-overflow: ellipsis;
        }
        
        .allocation-time {
            font-size: 10px;
            color: rgba(255,255,255,0.9);
        }
        
        .booking-block {
            flex: 1 1 auto;
            min-width: 0;
            max-width: 100%;
            padding: 4px 6px;
            border-radius: 4px;
            font-size: 11px;
            white-space: nowrap;
            overflow: hidden;
            text-overflow: ellipsis;
            cursor: pointer;
            transition: all 0.2s ease;
            margin: 2px;
            position: relative;
        }
        
        .booking-block:hover {
            z-index: 15;
            box-shadow: 0 4px 12px rgba(0,0,0,0.3);
        }
        
        .booking-block:hover > div {
            white-space: normal;
            word-break: break-word;
        }
        
        /* Smart layout for multiple items */
        .day-column:has(> :nth-child(2)) > * {
            flex: 1 1 48%;
        }
        
        .day-column:has(> :nth-child(3)) > * {
            flex: 1 1 31%;
        }
        
        .day-column > *:only-child {
            flex: 1 1 100%;
        }
        
        .bookings-panel {
            margin-top: 1.5rem;
        }
        
        .booking-item {
            padding: 1rem;
            background: #fff3e0;
            border-left: 4px solid #ff9800;
            border-radius: 4px;
            margin-bottom: 0.75rem;
        }
        
        .booking-time {
            font-weight: 600;
            color: #ff9800;
            margin-bottom: 0.25rem;
        }
        
        .booking-customer {
            font-size: 0.9rem;
            margin-bottom: 0.5rem;
        }
        
        .booking-staff {
            display: flex;
            gap: 0.5rem;
            flex-wrap: wrap;
        }
        
        .staff-badge {
            padding: 0.25rem 0.5rem;
            background: #e0e0e0;
            border-radius: 3px;
            font-size: 0.8rem;
        }
        
        .staff-badge.assigned {
            background: #c8e6c9;
            color: #2e7d32;
        }
        
        .staff-badge.needed {
            background: #ffcdd2;
            color: #c62828;
        }
        
        .modal {
            display: none;
            position: fixed;
            top: 0;
            left: 0;
            right: 0;
            bottom: 0;
            background: rgba(0,0,0,0.5);
            z-index: 1000;
            justify-content: center;
            align-items: center;
        }
        
        .modal.show {
            display: flex;
        }
        
        .modal-content {
            background: white;
            border-radius: 8px;
            padding: 2rem;
            max-width: 500px;
            width: 90%;
            max-height: 90vh;
            overflow-y: auto;
        }
        
        .modal-header {
            margin-bottom: 1.5rem;
        }
        
        .modal-title {
            font-size: 1.3rem;
            font-weight: 600;
            color: #1B4F72;
        }
        
        .form-group {
            margin-bottom: 1rem;
        }
        
        .form-group label {
            display: block;
            margin-bottom: 0.5rem;
            font-weight: 500;
            color: #555;
        }
        
        .form-group input,
        .form-group select,
        .form-group textarea {
            width: 100%;
            padding: 0.75rem;
            border: 1px solid #ddd;
            border-radius: 4px;
            font-size: 1rem;
        }
        
        .form-row {
            display: grid;
            grid-template-columns: 1fr 1fr;
            gap: 1rem;
        }
        
        .modal-footer {
            margin-top: 1.5rem;
            display: flex;
            justify-content: flex-end;
            gap: 1rem;
        }
        
        /* Staff Availability Calendar Styles */
        .availability-calendar {
            padding: 20px;
        }
        
        .availability-week-header {
            display: grid;
            grid-template-columns: repeat(7, 1fr);
            gap: 10px;
            margin-bottom: 20px;
            padding-bottom: 15px;
            border-bottom: 2px solid #e0e0e0;
        }
        
        .availability-day {
            background: white;
            border: 1px solid #e0e0e0;
            border-radius: 8px;
            padding: 15px;
            min-height: 120px;
            transition: all 0.3s ease;
        }
        
        .availability-day:hover {
            box-shadow: 0 4px 8px rgba(0,0,0,0.1);
            transform: translateY(-2px);
        }
        
        .availability-day.today {
            background: #e3f2fd;
            border-color: #2196f3;
        }
        
        .availability-day-header {
            font-weight: 600;
            color: #1B4F72;
            margin-bottom: 8px;
            font-size: 14px;
            display: flex;
            justify-content: space-between;
            align-items: center;
        }
        
        .availability-day-date {
            font-size: 11px;
            color: #666;
            font-weight: normal;
        }
        
        .availability-status {
            padding: 6px 10px;
            border-radius: 4px;
            font-size: 12px;
            margin-bottom: 8px;
            text-align: center;
            font-weight: 500;
        }
        
        .availability-status.available {
            background: #d4edda;
            color: #155724;
            border: 1px solid #c3e6cb;
        }
        
        .availability-status.unavailable {
            background: #f8d7da;
            color: #721c24;
            border: 1px solid #f5c6cb;
        }
        
        .availability-times {
            font-size: 13px;
            color: #333;
            display: flex;
            align-items: center;
            gap: 5px;
            margin-top: 5px;
        }
        
        .availability-times i {
            color: #2E86AB;
            font-size: 11px;
        }
        
        .availability-legend {
            display: flex;
            gap: 20px;
            margin-bottom: 15px;
            padding: 10px;
            background: #f8f9fa;
            border-radius: 6px;
            font-size: 13px;
        }
        
        .availability-legend-item {
            display: flex;
            align-items: center;
            gap: 8px;
        }
        
        .availability-legend-color {
            width: 20px;
            height: 20px;
            border-radius: 4px;
            border: 1px solid #ddd;
        }
        
        .close-btn {
            background: none;
            border: none;
            font-size: 28px;
            color: #999;
            cursor: pointer;
            padding: 0;
            width: 30px;
            height: 30px;
            display: flex;
            align-items: center;
            justify-content: center;
            transition: color 0.3s ease;
        }
        
        .close-btn:hover {
            color: #333;
        }
        
        .loading {
            text-align: center;
            padding: 2rem;
            color: #666;
        }
        
        .spinner {
            display: inline-block;
            width: 40px;
            height: 40px;
            border: 4px solid #f3f3f3;
            border-top: 4px solid #2E86AB;
            border-radius: 50%;
            animation: spin 1s linear infinite;
        }
        
        @keyframes spin {
            0% { transform: rotate(0deg); }
            100% { transform: rotate(360deg); }
        }
        
        /* Tablet and Mobile Styles */
        @media (max-width: 1024px) {
            .main-grid {
                grid-template-columns: 1fr;
                gap: 1rem;
            }
            
            .sidebar {
                flex-direction: column;
                order: 2;
            }
            
            .schedule-grid {
                order: 1;
            }
            
            .time-grid {
                overflow-x: auto;
                -webkit-overflow-scrolling: touch;
            }
        }
        
        @media (max-width: 768px) {
            /* Header mobile styles */
            .header {
                padding: 1rem;
            }
            
            .header-content {
                flex-direction: column;
                align-items: flex-start;
                gap: 1rem;
            }
            
            .logo-container {
                width: 100%;
                justify-content: space-between;
            }
            
            .logo {
                height: 120px;
            }
            
            .header h1 {
                font-size: 1.25rem;
            }
            
            .mobile-menu-btn {
                display: block;
            }
            
            .user-info {
                display: none;
                position: absolute;
                top: 100%;
                left: 0;
                right: 0;
                background: rgba(27, 79, 114, 0.95);
                padding: 1rem;
                flex-direction: column;
                gap: 0.5rem;
                box-shadow: 0 4px 6px rgba(0, 0, 0, 0.1);
            }
            
            .user-info.show-mobile {
                display: flex;
            }
            
            /* Container and layout */
            .container {
                margin: 1rem auto;
                padding: 0 0.5rem;
            }
            
            .date-nav-container {
                flex-direction: column;
                gap: 1rem;
                padding: 1rem;
            }
            
            .date-nav {
                width: 100%;
                justify-content: center;
            }
            
            /* Buttons mobile friendly */
            .btn {
                padding: 0.75rem 1.25rem;
                font-size: 1rem;
            }
            
            /* Staff list mobile */
            .staff-item {
                padding: 1rem;
                font-size: 1rem;
            }
            
            /* Time grid mobile */
            .time-grid {
                grid-template-columns: 60px repeat(7, 120px);
                font-size: 0.875rem;
            }
            
            .time-header {
                font-size: 0.75rem;
                padding: 0.5rem;
            }
            
            .day-header {
                font-size: 0.875rem;
                padding: 0.75rem 0.5rem;
            }
            
            /* Allocation blocks mobile */
            .allocation-block,
            .booking-block {
                font-size: 0.75rem;
                padding: 4px;
            }
            
            /* Modal mobile */
            .modal-content {
                width: 95%;
                max-width: 400px;
                padding: 1.5rem;
                max-height: 90vh;
                overflow-y: auto;
            }
            
            .modal-header h2 {
                font-size: 1.25rem;
            }
            
            .form-row {
                grid-template-columns: 1fr;
            }
            
            /* Legend mobile */
            .legend-container {
                padding: 10px;
                font-size: 0.75rem;
            }
            
            .legend-container > div {
                flex-direction: column;
                gap: 10px;
            }
        }
        
        @media (max-width: 480px) {
            /* Extra small mobile styles */
            .header h1 {
                font-size: 1.1rem;
            }
            
            .logo {
                height: 80px;
            }
            
            .header h1 i {
                display: none;
            }
            
            /* Ultra compact time grid */
            .time-grid {
                grid-template-columns: 50px repeat(7, 100px);
            }
            
            .time-header {
                font-size: 0.7rem;
            }
            
            .day-header {
                font-size: 0.75rem;
                padding: 0.5rem 0.25rem;
            }
            
            /* Stack panels on very small screens */
            .sidebar {
                gap: 1rem;
            }
            
            .panel {
                margin-bottom: 1rem;
            }
            
            /* Availability week responsive */
            .availability-week-header {
                grid-template-columns: repeat(2, 1fr);
                gap: 0.5rem;
            }
            
            .availability-day-column:last-child {
                grid-column: 1 / -1;
            }
        }
        
        /* Touch-friendly scrollbar */
        .time-grid::-webkit-scrollbar {
            height: 8px;
        }
        
        .time-grid::-webkit-scrollbar-track {
            background: #f1f1f1;
        }
        
        .time-grid::-webkit-scrollbar-thumb {
            background: #888;
            border-radius: 4px;
        }
        
        /* Loading states mobile */
        .loading {
            padding: 2rem;
        }
        
        /* Ensure proper z-index stacking */
        .modal {
            z-index: 9999;
        }
        
        .user-info.show-mobile {
            z-index: 1000;
        }
<<<<<<< HEAD

        /* FullCalendar Custom Styles */
        #calendar {
            background: white;
            padding: 1rem;
        }

        /* Preserve existing color scheme for events */
        .fc-event {
            border: none;
            font-size: 11px;
            padding: 2px 4px;
            cursor: pointer;
            margin: 1px 0;
        }

        /* Allocation event colors */
        .fc-event.allocation-event {
            opacity: 0.9;
        }

        .fc-event.allocation-accepted {
            background: #4caf50;
            border-color: #2e7d32;
            color: white;
        }

        .fc-event.allocation-declined {
            background: #f44336;
            border-color: #c62828;
            color: white;
        }

        .fc-event.allocation-pending {
            background: #ff9800;
            border-color: #f57c00;
            color: white;
        }

        .fc-event.allocation-unassigned {
            background: #e0e0e0;
            border-color: #bdbdbd;
            color: #333;
        }

        /* Booking event colors */
        .fc-event.booking-onboarding {
            background: #2196f3;
            color: white;
        }

        .fc-event.booking-deloading {
            background: #1976d2;
            color: white;
        }

        .fc-event.booking-needs-staff {
            background: #ff5252;
            color: white;
        }

        /* Custom event content */
        .fc-event-custom {
            position: relative;
            padding: 2px 4px;
            overflow: visible;
        }

        .fc-event-title-wrap {
            white-space: nowrap;
            overflow: hidden;
            text-overflow: ellipsis;
        }

        .fc-event-boat {
            font-size: 9px;
            opacity: 0.8;
            white-space: nowrap;
            overflow: hidden;
            text-overflow: ellipsis;
        }

        /* Add-on indicator */
=======
        
        /* Add-on indicator badge */
>>>>>>> bbc841b0
        .addon-indicator {
            position: absolute;
            top: -4px;
            right: -4px;
            background: #ff9800;
            color: white;
            width: 16px;
            height: 16px;
            border-radius: 50%;
            display: flex;
            align-items: center;
            justify-content: center;
            font-size: 11px;
            font-weight: bold;
            box-shadow: 0 1px 3px rgba(0,0,0,0.3);
<<<<<<< HEAD
            z-index: 10;
        }

        /* FullCalendar theme adjustments */
        .fc-theme-standard td,
        .fc-theme-standard th {
            border-color: #e0e0e0;
        }

        .fc-col-header-cell {
            background: #f8f9fa;
            font-weight: 600;
            padding: 10px 0;
        }

        .fc-day-today {
            background: #f3f8ff !important;
        }

        .fc-day-today .fc-col-header-cell {
            background: #e3f2fd;
            color: #1976d2;
            font-weight: 700;
        }

        .fc-timegrid-slot {
            height: 3em;
        }

        .fc-timegrid-slot-label {
            font-size: 0.85rem;
            color: #666;
        }

        /* Header toolbar styling */
        .fc-toolbar {
            margin-bottom: 1.5rem;
        }

        .fc-toolbar-title {
            font-size: 1.3rem;
            color: #1B4F72;
            font-weight: 600;
        }

        .fc-button {
            background: #2E86AB;
            border: none;
            color: white;
            padding: 0.4rem 0.8rem;
            font-size: 0.9rem;
        }

        .fc-button:hover {
            background: #1B4F72;
        }

        .fc-button-active {
            background: #1B4F72 !important;
        }

        /* Mobile responsive for FullCalendar */
        @media (max-width: 768px) {
            .fc-timegrid-slot {
                height: 40px;
            }
            
            .fc-event {
                font-size: 10px;
                padding: 1px 2px;
            }

            .fc-toolbar {
                flex-direction: column;
                gap: 0.5rem;
            }

            .fc-toolbar-chunk {
                display: flex;
                justify-content: center;
            }

            .fc-toolbar-title {
                font-size: 1.1rem;
            }

            .addon-indicator {
                width: 14px;
                height: 14px;
                font-size: 9px;
            }
        }

        /* Hover effects */
        .fc-event:hover {
            opacity: 1;
            transform: scale(1.02);
            box-shadow: 0 2px 4px rgba(0,0,0,0.2);
            z-index: 10;
        }

        /* Clickable time slots */
        .fc-timegrid-slot:hover {
            background: #f5f5f5;
            cursor: pointer;
        }

        /* Remove default FullCalendar event time display */
        .fc-event-time {
            display: none;
        }

        /* Event overlap handling */
        .fc-timegrid-event-harness {
            margin-right: 2px;
        }

        /* Loading state for calendar */
        #calendar .loading {
            display: flex;
            flex-direction: column;
            align-items: center;
            justify-content: center;
            min-height: 400px;
=======
            z-index: 15;
        }
        
        /* Ensure booking blocks are positioned for absolute children */
        .booking-block {
            position: relative;
>>>>>>> bbc841b0
        }
    </style>
</head>
<body>
    <div class="header">
        <div class="header-content">
            <div class="logo-container">
                <img src="images/mbh-logo.png" alt="Manly Boat Hire" class="logo">
                <h1><i class="fas fa-calendar-alt"></i> Staff Allocation Dashboard</h1>
                <button class="mobile-menu-btn" onclick="toggleMobileMenu()">
                    <i class="fas fa-bars"></i>
                </button>
            </div>
            <div class="user-info" id="userMenu">
                <span id="userEmail"></span>
                <button class="btn btn-white" onclick="window.location.href='management-dashboard.html'">
                    <i class="fas fa-home"></i> Dashboard
                </button>
                <button class="btn btn-white" onclick="logout()">
                    <i class="fas fa-sign-out-alt"></i> Logout
                </button>
            </div>
        </div>
    </div>
    
    <div class="legend-container" style="padding: 10px 20px; background: #f5f5f5; border-bottom: 1px solid #ddd;">
        <div style="display: flex; gap: 20px; align-items: center; font-size: 12px; flex-wrap: wrap;">
            <span><strong>Legend:</strong></span>
            <span style="display: flex; align-items: center; gap: 5px;">
                <span style="display: inline-block; width: 20px; height: 20px; background: #4caf50; border: 2px solid #2e7d32; border-radius: 3px;"></span>
                Complete Allocation (Staff + Boat)
            </span>
            <span style="display: flex; align-items: center; gap: 5px;">
                <span style="display: inline-block; width: 20px; height: 20px; background: #f44336; border: 2px solid #c62828; border-radius: 3px;"></span>
                Incomplete (Missing Staff/Boat)
            </span>
            <span style="display: flex; align-items: center; gap: 5px;">
                <span style="display: inline-block; width: 20px; height: 20px; background: linear-gradient(135deg, #667eea 0%, #764ba2 100%); border-radius: 3px;"></span>
                Staff Allocation
            </span>
            <span>|</span>
            <span>🚢 = Onboarding | 🏁 = Deloading | ✓ = Staffed | ✗ = Needs Staff</span>
        </div>
    </div>

    <div class="container">
        <div class="date-selector">
            <div class="date-nav">
                <!-- Navigation is now handled by FullCalendar toolbar -->
                <span class="current-week" id="currentWeek">Loading...</span>
            </div>
            <button class="btn btn-success" onclick="openAllocationModal()">
                <i class="fas fa-plus"></i> New Allocation
            </button>
        </div>

        <div class="main-grid">
            <div class="sidebar">
                <div class="panel">
                    <div class="panel-header">
                        <span class="panel-title">Available Staff</span>
                        <span id="staffCount" style="color: #666; font-size: 0.9rem;">0</span>
                        <button onclick="refreshStaffData()" style="float: right; font-size: 0.8rem; padding: 2px 8px; cursor: pointer;">↻</button>
                    </div>
                    <div class="staff-list" id="staffList">
                        <div class="loading">
                            <div class="spinner"></div>
                            <p>Loading staff...</p>
                        </div>
                    </div>
                </div>

                <div class="panel bookings-panel">
                    <div class="panel-header">
                        <span class="panel-title">Weekly Bookings</span>
                        <span id="bookingCount" style="color: #666; font-size: 0.9rem;">0</span>
                    </div>
                    <div id="bookingsList">
                        <div class="loading">
                            <div class="spinner"></div>
                            <p>Loading bookings...</p>
                        </div>
                    </div>
                </div>
            </div>

            <div class="schedule-grid">
                <div class="schedule-header">
                    <h2>Weekly Schedule</h2>
                </div>
                <div class="schedule-body">
                    <div id="scheduleGrid" class="time-grid">
                        <div class="loading">
                            <div class="spinner"></div>
                            <p>Loading schedule...</p>
                        </div>
                    </div>
                </div>
            </div>
        </div>
    </div>

    <!-- Staff Availability Modal -->
    <div id="staffAvailabilityModal" class="modal">
        <div class="modal-content" style="max-width: 800px;">
            <div class="modal-header" style="display: flex; justify-content: space-between; align-items: center;">
                <h3 class="modal-title">Staff Availability - <span id="staffAvailabilityName"></span></h3>
                <button type="button" class="close-btn" onclick="closeStaffAvailabilityModal()">&times;</button>
            </div>
            <div class="modal-body">
                <div id="availabilityCalendar" class="availability-calendar">
                    <!-- Calendar will be populated here -->
                </div>
            </div>
            <div class="modal-footer">
                <button type="button" class="btn btn-secondary" onclick="closeStaffAvailabilityModal()">Close</button>
            </div>
        </div>
    </div>

    <!-- Allocation Modal -->
    <div id="allocationModal" class="modal">
        <div class="modal-content">
            <div class="modal-header">
                <h3 class="modal-title">Create Staff Allocation</h3>
            </div>
            <form id="allocationForm">
                <div class="form-group">
                    <label for="allocationType">Allocation Type</label>
                    <select id="allocationType" onchange="toggleBookingField()">
                        <option value="General Operations">General Operations</option>
                        <option value="Boat Hire">Boat Hire (Booking Specific)</option>
                        <option value="Ice Cream Boat Operations">Ice Cream Boat Operations</option>
                        <option value="Maintenance">Maintenance</option>
                        <option value="Training">Training</option>
                    </select>
                </div>

                <div class="form-group">
                    <label for="employeeSelect">
                        Staff Member 
                        <span id="staffOptionalLabel" class="text-muted" style="font-size: 0.85rem; display: none;">(Optional)</span>
                    </label>
                    <select id="employeeSelect">
                        <option value="">Select Staff Member</option>
                    </select>
                </div>

                <div class="form-group">
                    <label for="allocationDate">Date</label>
                    <input type="date" id="allocationDate" required>
                </div>

                <div class="form-row">
                    <div class="form-group">
                        <label for="startTime">Start Time</label>
                        <input type="time" id="startTime" required>
                    </div>
                    <div class="form-group">
                        <label for="endTime">End Time</label>
                        <input type="time" id="endTime" required>
                    </div>
                </div>

                <div class="form-group" id="bookingGroup" style="display: none;">
                    <label for="bookingSelect">Booking</label>
                    <select id="bookingSelect">
                        <option value="">Select Booking</option>
                    </select>
                </div>

                <div class="form-group" id="roleGroup" style="display: none;">
                    <label for="roleSelect">Role</label>
                    <select id="roleSelect">
                        <option value="">Select Role</option>
                        <option value="Onboarding">Onboarding</option>
                        <option value="Deloading">Deloading</option>
                        <option value="Support Staff">Support Staff</option>
                        <option value="Ice Cream Boat">Ice Cream Boat</option>
                        <option value="Administration">Administration</option>
                        <option value="Maintenance">Maintenance</option>
                    </select>
                </div>
                
                <div class="form-group" id="boatGroup" style="display: none;">
                    <label for="boatSelect">
                        <i class="fas fa-ship"></i> Assign Boat
                        <span class="text-muted" style="font-size: 0.85rem;">(Optional)</span>
                    </label>
                    <select id="boatSelect" class="form-control">
                        <option value="">Select Boat</option>
                        <!-- Populated dynamically -->
                    </select>
                    <small class="form-text text-muted">
                        Current boat: <span id="currentBoat">None assigned</span>
                    </small>
                </div>

                <div class="form-group">
                    <label for="notes">Notes (Optional)</label>
                    <textarea id="notes" rows="3"></textarea>
                </div>

                <div class="modal-footer">
                    <button type="button" class="btn btn-danger" id="deleteAllocationBtn" style="display: none; margin-right: auto;" onclick="deleteShiftAllocation()">Delete Shift</button>
                    <button type="button" class="btn btn-secondary" onclick="closeAllocationModal()">Cancel</button>
                    <button type="submit" class="btn btn-success">Create Allocation</button>
                </div>
            </form>
        </div>
    </div>

    <!-- Booking Allocation Modal (Simplified) -->
    <div id="bookingAllocationModal" class="modal">
        <div class="modal-content" style="max-width: 600px;">
            <div class="modal-header" style="display: flex; justify-content: space-between; align-items: center;">
                <h3 class="modal-title">Manage Booking Allocation</h3>
                <button type="button" class="close-btn" onclick="closeBookingAllocationModal()" style="background: none; border: none; font-size: 1.5rem; cursor: pointer;">&times;</button>
            </div>
            
            <!-- Booking Summary Section -->
            <div id="bookingSummary" style="background: #f8f9fa; padding: 1.5rem; border-radius: 8px; margin-bottom: 1.5rem;">
                <h4 style="margin-top: 0; color: #2E86AB; margin-bottom: 1rem;">Booking Details</h4>
                <div style="display: grid; gap: 0.75rem;">
                    <div style="display: flex; justify-content: space-between;">
                        <span style="font-weight: 500;">Customer:</span>
                        <span id="summaryCustomerName"></span>
                    </div>
                    <div style="display: flex; justify-content: space-between;">
                        <span style="font-weight: 500;">Booking Date:</span>
                        <span id="summaryBookingDate"></span>
                    </div>
                    <div style="display: flex; justify-content: space-between;">
                        <span style="font-weight: 500;">Booking Time:</span>
                        <span id="summaryBookingTime"></span>
                    </div>
                    <div style="display: flex; justify-content: space-between;">
                        <span style="font-weight: 500;">Boat Type:</span>
                        <span id="summaryBoatType" style="color: #1976d2; font-weight: 500;"></span>
                    </div>
                    <div style="display: flex; justify-content: space-between;">
                        <span style="font-weight: 500;">Onboarding Time:</span>
                        <span id="summaryOnboardingTime" style="color: #d32f2f; font-weight: 500;"></span>
                    </div>
                </div>
            </div>
            
            <!-- Add-ons Section -->
            <div id="bookingAddons" style="background: #fff3cd; padding: 1.5rem; border-radius: 8px; margin-bottom: 1.5rem; border: 1px solid #ffeaa7;">
                <div style="display: flex; justify-content: space-between; align-items: center; margin-bottom: 1rem;">
                    <h4 style="margin: 0; color: #856404;">
                        <i class="fas fa-plus-circle"></i> Add-ons
                    </h4>
                    <button type="button" class="btn btn-sm" style="background: #f0ad4e; color: white; border: none; padding: 0.25rem 0.75rem; border-radius: 4px; cursor: pointer;" onclick="toggleAddOnsManager()">
                        <i class="fas fa-edit"></i> Manage
                    </button>
                </div>
                <div id="addonsContent" style="color: #856404;">
                    <div id="summaryAddons" style="font-size: 0.95rem;">No add-ons</div>
                    <div id="addOnsTotalSection" style="margin-top: 0.75rem; padding-top: 0.75rem; border-top: 1px solid #ffeaa7; display: none;">
                        <strong>Total: $<span id="addOnsTotal">0.00</span></strong>
                    </div>
                </div>
                
                <!-- Add-ons Manager (Initially Hidden) -->
                <div id="addOnsManager" style="display: none; margin-top: 1.5rem; padding-top: 1.5rem; border-top: 2px solid #ffeaa7;">
                    <div id="currentAddOnsList" style="margin-bottom: 1rem;">
                        <!-- Current add-ons with remove buttons will be populated here -->
                    </div>
                    
                    <h5 style="color: #856404; margin-bottom: 0.75rem;">Add New Items</h5>
                    <div id="addOnsCatalog" style="max-height: 200px; overflow-y: auto; margin-bottom: 1rem;">
                        <!-- Catalog items will be populated here -->
                    </div>
                    
                    <div style="background: #f8f9fa; padding: 1rem; border-radius: 4px; margin-top: 1rem;">
                        <h6 style="color: #495057; margin-bottom: 0.5rem;">Custom Item</h6>
                        <div style="display: flex; gap: 0.5rem;">
                            <input type="text" id="customItemName" placeholder="Item name" style="flex: 1; padding: 0.5rem; border: 1px solid #ddd; border-radius: 4px;">
                            <input type="number" id="customItemPrice" placeholder="Price" step="0.01" min="0" style="width: 100px; padding: 0.5rem; border: 1px solid #ddd; border-radius: 4px;">
                            <button type="button" class="btn btn-sm" style="background: #28a745; color: white; border: none; padding: 0.5rem 1rem; border-radius: 4px;" onclick="addCustomAddOn()">
                                <i class="fas fa-plus"></i> Add
                            </button>
                        </div>
                    </div>
                </div>
            </div>
            
            <form id="bookingAllocationForm">
                <!-- Hidden fields for booking data -->
                <input type="hidden" id="bookingId" />
                <input type="hidden" id="bookingAllocationType" />
                
                <!-- Staff Member Selection -->
                <div class="form-group" style="margin-bottom: 1.5rem;">
                    <label for="bookingStaffSelect" style="display: block; margin-bottom: 0.5rem; font-weight: 500;">
                        <i class="fas fa-user"></i> Allocate Staff Member
                        <span class="text-muted" style="font-size: 0.85rem;">(Optional)</span>
                    </label>
                    <select id="bookingStaffSelect" class="form-control" style="width: 100%; padding: 0.75rem; border: 1px solid #ddd; border-radius: 4px;">
                        <option value="">Select Staff Member</option>
                    </select>
                    <small class="form-text text-muted" id="currentStaffInfo" style="margin-top: 0.25rem;"></small>
                </div>
                
                <!-- Boat Selection -->
                <div class="form-group" id="bookingBoatGroup" style="margin-bottom: 1.5rem;">
                    <div class="filter-info" id="boatFilterInfo" style="display: none; font-size: 0.85rem; color: #1976d2; margin-bottom: 0.5rem; padding: 0.5rem; background: #e3f2fd; border-radius: 4px;">
                        <!-- Filter info will be inserted here -->
                    </div>
                    <label for="bookingBoatSelect" style="display: block; margin-bottom: 0.5rem; font-weight: 500;">
                        <i class="fas fa-ship"></i> Allocate Boat
                        <span class="text-muted" style="font-size: 0.85rem;">(Optional)</span>
                    </label>
                    <select id="bookingBoatSelect" class="form-control" style="width: 100%; padding: 0.75rem; border: 1px solid #ddd; border-radius: 4px;">
                        <option value="">Select Boat</option>
                    </select>
                    <small class="form-text text-muted" id="currentBoatInfo" style="margin-top: 0.25rem;"></small>
                </div>
                
                <div class="modal-footer" style="margin-top: 2rem; padding-top: 1.5rem; border-top: 1px solid #e0e0e0;">
                    <button type="button" class="btn btn-secondary" onclick="closeBookingAllocationModal()">Cancel</button>
                    <button type="submit" class="btn btn-primary">Update Allocation</button>
                </div>
            </form>
        </div>
    </div>

    <script>
        // Initialize Supabase
        const SUPABASE_URL = 'https://etkugeooigiwahikrmzr.supabase.co';
        const SUPABASE_ANON_KEY = 'eyJhbGciOiJIUzI1NiIsInR5cCI6IkpXVCJ9.eyJpc3MiOiJzdXBhYmFzZSIsInJlZiI6ImV0a3VnZW9vaWdpd2FoaWtybXpyIiwicm9sZSI6ImFub24iLCJpYXQiOjE3NTI4MDI0OTcsImV4cCI6MjA2ODM3ODQ5N30.OPIYLsnPNNF7dP3SDCODIurzaa3X_Q3xEhfPO3rLJxU';
        const supabase = window.supabase.createClient(SUPABASE_URL, SUPABASE_ANON_KEY);

        // Airtable configuration
        const AIRTABLE_API_KEY = 'patYiJdXfvcSenMU4.f16c95bde5176be23391051e0c5bdc6405991805c434696d55b851bf208a2f14';
        const BASE_ID = 'applkAFOn2qxtu7tx';
        const EMPLOYEE_TABLE_ID = 'tbltAE4NlNePvnkpY';
        const ROSTER_TABLE_ID = 'tblwwK1jWGxnfuzAN'; // Corrected Roster table ID
        const BOOKINGS_TABLE_ID = 'tblRe0cDmK3bG2kPf'; // Bookings Dashboard table (correct ID verified via Airtable)
        const ALLOCATIONS_TABLE_ID = 'tbl22YKtQXZtDFtEX'; // Shift Allocations table
        const BOATS_TABLE_ID = 'tblNLoBNb4daWzjob'; // Boats table

        // Get Monday of current week
        function getMonday(date) {
            const d = new Date(date);
            const day = d.getDay();
            const diff = d.getDate() - day + (day === 0 ? -6 : 1); // adjust when day is sunday
            d.setDate(diff);
            d.setHours(0, 0, 0, 0); // Reset to start of day
            return d;
        }

        // Get the actual current date
        let today = new Date(); // Use actual current date
        today.setHours(12, 0, 0, 0); // Set to noon to avoid timezone issues
        let currentWeekStart = getMonday(today);
        console.log('Initialized with today:', today, 'Week start:', currentWeekStart);
        let staffData = [];
        let rosterData = [];
        let bookingsData = [];
        let allocationsData = [];
        let boatsData = [];
        let calendar = null; // FullCalendar instance

        // Week already initialized to Monday above

        // Helper function to format date as YYYY-MM-DD in local timezone
        function formatLocalDate(date) {
            const year = date.getFullYear();
            const month = String(date.getMonth() + 1).padStart(2, '0');
            const day = String(date.getDate()).padStart(2, '0');
            return `${year}-${month}-${day}`;
        }

        // Check authentication
        async function checkAuth() {
            const { data: { user } } = await supabase.auth.getUser();
            if (!user) {
                window.location.href = 'auth.html';
            } else {
                document.getElementById('userEmail').textContent = user.email;
                loadWeekData();
            }
        }

        // Change week view
        function changeWeek(direction) {
            if (!calendar) return;
            
            if (direction === -1) {
                calendar.prev();
            } else if (direction === 1) {
                calendar.next();
            }
            // The datesSet callback in FullCalendar will handle updating currentWeekStart and loading data
        }

        // Load all data for the week
        async function loadWeekData() {
            updateWeekDisplay();
            
            try {
                // Load all data in parallel
                await Promise.all([
                    loadStaffAvailability(),
                    loadStaffData(),
                    loadBookings(),
                    loadAllocations(),
                    loadBoats()
                ]);
                
                // After all data is loaded, render everything
                renderStaffList();  // Render staff list after roster data is loaded
                renderScheduleGrid();
                renderBookingsList();  // Render bookings list in sidebar
                // Calendar events are now rendered by FullCalendar
                
                console.log('All data loaded and rendered successfully');
            } catch (error) {
                console.error('Error loading week data:', error);
                // Still try to render with whatever data we have
                renderStaffList();  // Render staff list even on error
                renderScheduleGrid();
                // Calendar events are now rendered by FullCalendar
            }
        }

        // Update week display
        function updateWeekDisplay() {
            const weekEnd = new Date(currentWeekStart);
            weekEnd.setDate(weekEnd.getDate() + 6);
            
            const options = { month: 'short', day: 'numeric' };
            const startStr = currentWeekStart.toLocaleDateString('en-US', options);
            const endStr = weekEnd.toLocaleDateString('en-US', options);
            
            document.getElementById('currentWeek').textContent = `${startStr} - ${endStr}`;
        }

        // Load staff from Employee Details table
        async function loadStaffData() {
            try {
                // Get all staff
                const staffResponse = await fetch(
                    `https://api.airtable.com/v0/${BASE_ID}/${EMPLOYEE_TABLE_ID}?pageSize=100`,
                    {
                        headers: {
                            'Authorization': `Bearer ${AIRTABLE_API_KEY}`
                        }
                    }
                );
                
                if (!staffResponse.ok) {
                    throw new Error(`Failed to load staff: ${staffResponse.status}`);
                }
                
                const staffDataResponse = await staffResponse.json();
                staffData = staffDataResponse.records || [];
                console.log('Found staff records:', staffData.length);
                
                // Don't render here - wait for all data to load
                return staffData; // Return data for Promise.all
            } catch (error) {
                console.error('Error loading staff:', error);
                staffData = [];
                throw error; // Re-throw to let Promise.all handle it
            }
        }
        
        // Load staff availability from Roster
        async function loadStaffAvailability() {
            try {
                const weekString = formatLocalDate(currentWeekStart);
                const weekEnd = new Date(currentWeekStart);
                weekEnd.setDate(weekEnd.getDate() + 6);
                const weekEndString = formatLocalDate(weekEnd);
                
                console.log('Current week start date:', currentWeekStart);
                console.log('Searching for roster data for week:', weekString, 'to', weekEndString);
                
                // Get ALL roster data, handling pagination
                let allRosterData = [];
                let offset = null;
                
                do {
                    let url = `https://api.airtable.com/v0/${BASE_ID}/${ROSTER_TABLE_ID}?pageSize=100`;
                    if (offset) {
                        url += `&offset=${offset}`;
                    }
                    
                    const response = await fetch(url, {
                        headers: {
                            'Authorization': `Bearer ${AIRTABLE_API_KEY}`
                        }
                    });

                    if (!response.ok) {
                        console.error('Error fetching roster:', response.status, response.statusText);
                        const errorText = await response.text();
                        console.error('Error details:', errorText);
                        throw new Error(`Failed to fetch roster: ${response.status}`);
                    }
                    
                    const data = await response.json();
                    allRosterData = allRosterData.concat(data.records || []);
                    offset = data.offset; // Get next page offset if exists
                } while (offset);
                console.log('Total roster records from Airtable:', allRosterData.length);
                
                // Debug: Show Test Staff records specifically
                const testStaffRecords = allRosterData.filter(r => 
                    r.fields['Employee Name'] && r.fields['Employee Name'].includes('Test Staff')
                );
                console.log('Test Staff specific records found:', testStaffRecords.length);
                testStaffRecords.forEach(r => {
                    console.log('Test Staff record:', {
                        date: r.fields['Date'],
                        weekStarting: r.fields['Week Starting'],
                        employee: r.fields['Employee'],
                        employeeName: r.fields['Employee Name']
                    });
                });
                
                // Filter for current week client-side
                rosterData = allRosterData.filter(record => {
                    const weekStarting = record.fields['Week Starting'];
                    const date = record.fields['Date'];
                    
                    // Check if Week Starting matches
                    if (weekStarting && weekStarting === weekString) {
                        return true;
                    }
                    
                    // Check if Date falls within the week
                    if (date) {
                        const recordDate = new Date(date + 'T00:00:00');
                        const weekStartDate = new Date(weekString + 'T00:00:00');
                        const weekEndDate = new Date(weekEndString + 'T23:59:59');
                        
                        if (recordDate >= weekStartDate && recordDate <= weekEndDate) {
                            return true;
                        }
                    }
                    
                    return false;
                });
                
                console.log('Filtered roster records for current week:', rosterData.length);
                
                // Group by employee to show summary
                const employeeSummary = {};
                rosterData.forEach(r => {
                    const name = r.fields['Employee Name'] || 'Unknown';
                    if (!employeeSummary[name]) {
                        employeeSummary[name] = { count: 0, days: [] };
                    }
                    employeeSummary[name].count++;
                    employeeSummary[name].days.push(r.fields['Day'] || r.fields['Date']);
                });
                
                console.log('Staff availability summary for week:', weekString);
                Object.entries(employeeSummary).forEach(([name, data]) => {
                    console.log(`- ${name}: ${data.count} days (${data.days.join(', ')})`);
                });
                
                // Debug: Show all roster records with employee IDs
                console.log('Roster records detail:');
                rosterData.forEach(r => {
                    console.log('- Employee:', r.fields['Employee'], 'Name:', r.fields['Employee Name'], 
                               'Date:', r.fields['Date'], 'Week Starting:', r.fields['Week Starting']);
                });
                
                return rosterData; // Return data for Promise.all
            } catch (error) {
                console.error('Error loading staff availability:', error);
                rosterData = [];
                return rosterData; // Still return empty array so other data can load
            }
        }

        // Render staff list in sidebar
        function renderStaffList() {
            const staffList = document.getElementById('staffList');
            const staffCount = document.getElementById('staffCount');
            
            // Debug logging
            console.log('Rendering staff list with roster data:', rosterData);
            console.log('Staff data:', staffData);
            
            // Group roster by employee
            const staffAvailability = {};
            rosterData.forEach(record => {
                const employeeId = record.fields['Employee']?.[0];
                const employeeName = record.fields['Employee Name'];
                console.log('Roster record:', {
                    employeeId,
                    employeeName,
                    weekStarting: record.fields['Week Starting'],
                    day: record.fields['Day'],
                    date: record.fields['Date']
                });
                
                if (employeeId) {
                    if (!staffAvailability[employeeId]) {
                        staffAvailability[employeeId] = [];
                    }
                    staffAvailability[employeeId].push(record.fields);
                }
            });
            
            console.log('Staff availability mapping:', staffAvailability);
            
            let availableCount = 0;
            let html = '';
            
            staffData.forEach(staff => {
                const availability = staffAvailability[staff.id];
                const isAvailable = availability && availability.length > 0;
                
                console.log(`Staff ${staff.fields['Name']} (${staff.id}):`, {
                    hasAvailability: isAvailable,
                    availabilityCount: availability?.length || 0,
                    availabilityData: availability
                });
                
                if (isAvailable) availableCount++;
                
                const staffName = staff.fields['Name'] || 'Unknown';
                const staffType = staff.fields['Staff Type'];
                const staffTypeClass = staffType === 'Full Time' ? 'full-time' : staffType === 'Casual' ? 'casual' : '';
                const staffTypeDisplay = staffType || '';
                const availabilityText = isAvailable ? `${availability.length} days available` : 'Not available this week';
                
                console.log(`- Creating HTML for ${staffName}: "${availabilityText}", Type: ${staffType}`);
                
                html += `
                    <div class="staff-item ${!isAvailable ? 'unavailable' : ''}" 
                         data-staff-id="${staff.id}"
                         onclick="${isAvailable ? `showStaffAvailabilityModal('${staff.id}', '${staffName.replace(/'/g, "\\'")}')` : ''}">
                        <div class="staff-name">
                            <span class="availability-indicator ${isAvailable ? 'available' : 'unavailable-dot'}"></span>
                            ${staffName}
                            ${staffType ? `<span class="staff-type-badge ${staffTypeClass}">${staffTypeDisplay}</span>` : ''}
                        </div>
                        <div class="staff-hours">
                            ${availabilityText}
                        </div>
                    </div>
                `;
            });
            
            staffList.innerHTML = html;
            staffCount.textContent = `${availableCount} available`;
            
            // Populate employee select in modal
            const employeeSelect = document.getElementById('employeeSelect');
            employeeSelect.innerHTML = '<option value="">Select Staff Member</option>';
            staffData.forEach(staff => {
                if (staffAvailability[staff.id]) {
                    employeeSelect.innerHTML += `
                        <option value="${staff.id}">${staff.fields['Name']}</option>
                    `;
                }
            });
        }

        // Retry logic helper function
        async function fetchWithRetry(url, options, maxRetries = 3) {
            for (let i = 0; i < maxRetries; i++) {
                try {
                    const response = await fetch(url, options);
                    if (response.status === 429) { // Rate limited
                        const delay = Math.min(1000 * Math.pow(2, i), 5000); // Exponential backoff, max 5 seconds
                        console.log(`Rate limited, retrying in ${delay}ms...`);
                        await new Promise(resolve => setTimeout(resolve, delay));
                        continue;
                    }
                    return response;
                } catch (error) {
                    if (i === maxRetries - 1) throw error;
                    const delay = Math.min(1000 * Math.pow(2, i), 5000);
                    console.log(`Request failed, retrying in ${delay}ms...`);
                    await new Promise(resolve => setTimeout(resolve, delay));
                }
            }
        }

        // Load boats data
        async function loadBoats() {
            try {
                const response = await fetch(
                    `https://api.airtable.com/v0/${BASE_ID}/${BOATS_TABLE_ID}?pageSize=100`,
                    {
                        headers: {
                            'Authorization': `Bearer ${AIRTABLE_API_KEY}`
                        }
                    }
                );
                
                const data = await response.json();
                boatsData = data.records || [];
                console.log('Loaded boats:', boatsData.length);
                populateBoatSelect();
            } catch (error) {
                console.error('Error loading boats:', error);
            }
        }
        
        // Populate boat select dropdown
        function populateBoatSelect(filteredBoats = null, filterType = null) {
            const boatSelect = document.getElementById('boatSelect');
            if (!boatSelect) return;
            
            boatSelect.innerHTML = '<option value="">Select Boat</option>';
            
            // Use filtered boats if provided, otherwise show all
            const boatsToShow = filteredBoats || boatsData;
            
            if (boatsToShow.length === 0 && filterType) {
                boatSelect.innerHTML += `
                    <option value="" disabled>No ${filterType} vessels available</option>
                `;
                return;
            }
            
            boatsToShow.forEach(boat => {
                const name = boat.fields['Name'];
                const description = boat.fields['Description'] || '';
                const boatType = boat.fields['Boat Type'];
                const label = description ? `${name} - ${description}` : name;
                
                boatSelect.innerHTML += `
                    <option value="${boat.id}">${label}</option>
                `;
            });
        }

        // Load bookings for the week
        async function loadBookings() {
            try {
                const weekEnd = new Date(currentWeekStart);
                weekEnd.setDate(weekEnd.getDate() + 6);
                
                const startStr = formatLocalDate(currentWeekStart);
                const endStr = formatLocalDate(weekEnd);
                
                console.log('Loading bookings for week:', startStr, 'to', endStr);
                
                // Fetch all relevant bookings - will filter by date client-side
                // This avoids field name issues in filterByFormula
                // Fetch ALL bookings to ensure we don't miss any (including PART status)
                const filter = encodeURIComponent(`OR({Status}='PAID', {Status}='PART', {Status}='Confirmed', {Status}='Pending')`);
                
                // Use retry logic for resilience
                const response = await fetchWithRetry(
                    `https://api.airtable.com/v0/${BASE_ID}/${BOOKINGS_TABLE_ID}?` +
                    `filterByFormula=${filter}&pageSize=100&` +
                    `fields[]=Booking Code&fields[]=Customer Name&fields[]=Booking Date&fields[]=Start Time&fields[]=Finish Time&` +
                    `fields[]=Status&fields[]=Onboarding Employee&fields[]=Deloading Employee&fields[]=Duration&` +
                    `fields[]=Add-ons&` +
                    `fields[]=Onboarding Time&fields[]=Deloading Time&fields[]=Boat&fields[]=Booked Boat Type&` +
                    `fields[]=Booking Items&fields[]=Total Amount&` +
                    `fields[]=Onboarding Response&fields[]=Deloading Response&_t=${Date.now()}`,
                    {
                        headers: {
                            'Authorization': `Bearer ${AIRTABLE_API_KEY}`
                        }
                    }
                );

                if (!response.ok) {
                    const errorText = await response.text();
                    console.error('Bookings API error:', response.status, errorText);
                    throw new Error(`API returned ${response.status}: ${errorText}`);
                }

                const data = await response.json();
                const allBookings = data.records || [];
                
                // Debug: Log first booking to see field structure
                if (allBookings.length > 0) {
                                console.log('Sample booking fields:', Object.keys(allBookings[0].fields));
            console.log('First booking:', allBookings[0].fields);
            
            // Log the date range of all bookings to understand why none match
            const bookingDates = allBookings.map(r => r.fields['Booking Date']).filter(d => d);
            if (bookingDates.length > 0) {
                bookingDates.sort();
                console.log('Booking dates range from', bookingDates[0], 'to', bookingDates[bookingDates.length - 1]);
                console.log('Looking for bookings between', formatLocalDate(currentWeekStart), 'and', formatLocalDate(weekEnd));
            }
        }
        
        // Filter client-side for the current week and PAID status
        bookingsData = allBookings.filter(record => {
            const bookingDate = record.fields['Booking Date'];
            const status = record.fields['Status'];
            
            // Only show PAID or PART bookings (PART = partial payment)
            // Note: PEND status is already included in the API filter but excluded here for now
            if (status !== 'PAID' && status !== 'PART') {
                return false;
            }
            
            if (!bookingDate) {
                console.log('No Booking Date field found in booking:', record.fields);
                return false;
            }
            
            const date = new Date(bookingDate + 'T00:00:00');  // Ensure proper date parsing
            const dateStr = formatLocalDate(date);
            const weekStartStr = formatLocalDate(currentWeekStart); 
            const weekEndStr = formatLocalDate(weekEnd);
            
            // Compare dates as strings to avoid timezone issues
            const isInRange = dateStr >= weekStartStr && dateStr <= weekEndStr;
            
            // Debug log for Raoa Zaoud booking
            if (record.fields['Customer Name'] && record.fields['Customer Name'].includes('Raoa')) {
                console.log('Raoa Zaoud booking:', {
                    bookingDate: bookingDate,
                    parsedDate: dateStr,
                    weekStart: weekStartStr,
                    weekEnd: weekEndStr,
                    status: status,
                    isInRange: isInRange
                });
            }
            
            return isInRange;
        });
        
        // Count both PAID and PART bookings for the log
        const paidBookings = allBookings.filter(r => r.fields['Status'] === 'PAID' || r.fields['Status'] === 'PART');
        console.log(`Found ${paidBookings.length} PAID/PART bookings, ${bookingsData.length} for current week`, bookingsData);
                
                // Don't render here - let loadWeekData handle rendering after all data is loaded
                populateBookingsSelect();
            } catch (error) {
                console.error('Error loading bookings:', error);
                bookingsData = []; // Ensure bookingsData is empty array on error
                renderBookingsList(); // Update UI to show no bookings or error
                updateCalendarEvents(); // Update calendar to reflect changes
            }
        }

        // Render bookings list in sidebar
        function renderBookingsList() {
            const bookingsList = document.getElementById('bookingsList');
            const bookingCount = document.getElementById('bookingCount');
            
            if (bookingsData.length === 0) {
                bookingsList.innerHTML = `
                    <p style="color: #666;">No bookings found for this week</p>
                    <button onclick="window.createTestBooking()" style="margin-top: 10px; padding: 5px 10px; background: #3498db; color: white; border: none; border-radius: 4px; cursor: pointer;">
                        Create Test Booking
                    </button>
                    <button onclick="window.showAllBookings()" style="margin-top: 10px; padding: 5px 10px; background: #9b59b6; color: white; border: none; border-radius: 4px; cursor: pointer;">
                        Show All Bookings (Debug)
                    </button>
                `;
                bookingCount.textContent = '0';
                return;
            }
            
            let html = '';
            bookingsData.forEach(booking => {
                const fields = booking.fields;
                const onboardingStaff = fields['Onboarding Employee'];
                const deloadingStaff = fields['Deloading Employee'];
                
                // Get boat info
                const boatId = fields['Boat'] && fields['Boat'][0];
                const boat = boatId ? boatsData.find(b => b.id === boatId) : null;
                
                // Debug: Log boat assignment status
                if (!fields['Boat'] || fields['Boat'].length === 0) {
                    console.log(`Booking ${fields['Customer Name']} has no boat assigned in Airtable`);
                } else if (!boat) {
                    console.log(`Booking ${fields['Customer Name']} has boat ID ${boatId} but boat not found in boatsData`);
                }
                
                const boatBadge = boat ? 
                    `<span class="staff-badge" style="background: #3498db; color: white;">
                        <i class="fas fa-ship"></i> ${boat.fields['Name']}
                    </span>` : 
                    `<span class="staff-badge needed">
                        <i class="fas fa-ship"></i> No boat
                    </span>`;
                
                // Get booked boat type from Airtable field
                const bookedBoatType = fields['Booked Boat Type'] || '';
                
                const boatTypeBadge = bookedBoatType ? 
                    `<span class="staff-badge" style="background: #1976d2; color: white;">
                        <i class="fas fa-anchor"></i> ${bookedBoatType}
                    </span>` : '';
                
                html += `
                    <div class="booking-item">
                        <div class="booking-time">
                            ${fields['Onboarding Time'] || 'TBD'} - ${fields['Deloading Time'] || 'TBD'}
                        </div>
                        <div class="booking-customer">
                            ${fields['Customer Name'] || 'Unknown Customer'}
                        </div>
                        <div class="booking-staff">
                            <span class="staff-badge ${onboardingStaff ? 'assigned' : 'needed'}">
                                Onboarding: ${onboardingStaff ? '✓' : 'Needed'}
                            </span>
                            <span class="staff-badge ${deloadingStaff ? 'assigned' : 'needed'}">
                                Deloading: ${deloadingStaff ? '✓' : 'Needed'}
                            </span>
                            ${boatTypeBadge}
                            ${boatBadge}
                        </div>
                    </div>
                `;
            });
            
            bookingsList.innerHTML = html;
            bookingCount.textContent = bookingsData.length.toString();
        }

        // Populate bookings select in modal
        function populateBookingsSelect() {
            const bookingSelect = document.getElementById('bookingSelect');
            bookingSelect.innerHTML = '<option value="">Select Booking</option>';
            
            bookingsData.forEach(booking => {
                const fields = booking.fields;
                const label = `${fields['Onboarding Time'] || 'TBD'} - ${fields['Customer Name'] || 'Unknown'}`;
                bookingSelect.innerHTML += `
                    <option value="${booking.id}">${label}</option>
                `;
            });
        }

        // Load allocations from Airtable
        async function loadAllocations() {
            try {
                const weekEnd = new Date(currentWeekStart);
                weekEnd.setDate(weekEnd.getDate() + 6);
                
                // Create dates for simpler filtering
                const prevDay = new Date(currentWeekStart);
                prevDay.setDate(prevDay.getDate() - 1);
                const nextDay = new Date(weekEnd);
                nextDay.setDate(nextDay.getDate() + 1);
                
                const startStr = formatLocalDate(currentWeekStart);
                const endStr = formatLocalDate(weekEnd);
                const prevDayStr = formatLocalDate(prevDay);
                const nextDayStr = formatLocalDate(nextDay);
                
                console.log('Loading allocations for week:', startStr, 'to', endStr);
                
                // Simplified filter based on Airtable docs
                const filter = encodeURIComponent(
                    `AND(IS_AFTER({Shift Date}, '${prevDayStr}'),` +
                    `IS_BEFORE({Shift Date}, '${nextDayStr}')` +
                    `)`);
                
                // Specify fields to reduce payload (including Response Status for color coding)
                const fields = ['Name', 'Employee', 'Shift Date', 'Start Time', 'End Time',
                               'Shift Type', 'Shift Status', 'Role', 'Booking', 'Duration',
                               'Response Status', 'Response Date', 'Response Method', 'Notes'];
                const fieldsParam = fields.map(f => `fields[]=${encodeURIComponent(f)}`).join('&');
                
                const response = await fetchWithRetry(
                    `https://api.airtable.com/v0/${BASE_ID}/${ALLOCATIONS_TABLE_ID}?` +
                    `filterByFormula=${filter}&${fieldsParam}&_t=${Date.now()}`,
                    {
                        headers: {
                            'Authorization': `Bearer ${AIRTABLE_API_KEY}`
                        }
                    }
                );

                if (!response.ok) {
                    console.error('Error fetching allocations:', response.status, response.statusText);
                    throw new Error(`Failed to fetch allocations: ${response.status}`);
                }

                const data = await response.json();
                allocationsData = data.records || [];
                console.log('Found allocations:', allocationsData.length, allocationsData);
                
                // Update the calendar to show allocations
                if (allocationsData.length > 0) {
                    updateCalendarEvents();
                }
            } catch (error) {
                console.error('Error loading allocations:', error);
                allocationsData = [];
            }
        }

        // Render the weekly schedule grid
        function renderScheduleGrid() {
            const calendarEl = document.getElementById('calendar');
            
<<<<<<< HEAD
            // If calendar already exists, just update events
            if (calendar) {
                updateCalendarEvents();
                return;
            }
=======
            // Get today's date for highlighting
            const today = new Date();
            const todayStr = formatLocalDate(today);
            
            let html = '<div></div>'; // Empty corner cell
>>>>>>> bbc841b0
            
            // Clear any existing loading message
            calendarEl.innerHTML = '';
            
            // Initialize FullCalendar with configuration
            calendar = new FullCalendar.Calendar(calendarEl, {
                // View Configuration
                initialView: 'timeGridWeek',
                headerToolbar: {
                    left: 'prev,next today',
                    center: 'title',
                    right: ''  // No view switcher for now
                },
                
                // Time Configuration
                slotMinTime: '06:00:00',
                slotMaxTime: '20:00:00',
                slotDuration: '00:30:00',
                firstDay: 1, // Monday
                
                // Event Display
                eventMaxStack: 4,
                dayMaxEvents: false,
                eventOverlap: true,
                slotEventOverlap: true,
                
                // Timezone
                timeZone: 'Australia/Sydney',
                
                // Styling
                height: 'auto',
                expandRows: true,
                
                // Set initial date to current week start
                initialDate: formatLocalDate(currentWeekStart),
                
                // Event click handler
                eventClick: function(info) {
                    info.jsEvent.preventDefault();
                    const props = info.event.extendedProps;
                    
                    if (props.recordType === 'booking') {
                        openBookingAllocationModal(props.record, props.allocationType);
                    } else if (props.recordType === 'allocation') {
                        const employee = {
                            id: props.employeeId,
                            fields: { Name: props.employeeName }
                        };
                        openAllocationEditModal(props.record, employee);
                    }
                },
                
                // Date click handler for empty cells
                dateClick: function(info) {
                    // Extract date and time from the clicked slot
                    const clickedDate = formatLocalDate(info.date);
                    const hour = info.date.getHours();
                    const minutes = info.date.getMinutes();
                    const timeStr = `${hour.toString().padStart(2, '0')}:${minutes.toString().padStart(2, '0')}`;
                    
                    openAllocationModal();
                    document.getElementById('allocationDate').value = clickedDate;
                    document.getElementById('startTime').value = timeStr;
                },
                
                // Custom event rendering
                eventContent: function(arg) {
                    const event = arg.event;
                    const props = event.extendedProps;
                    
                    // Add-on indicator
                    const addOnIndicator = props.hasAddOns ? 
                        '<span class="addon-indicator" title="This booking includes add-ons">+</span>' : '';
                    
                    // Status icons
                    let statusIcon = '';
                    if (props.recordType === 'booking') {
                        if (!props.hasStaff) {
                            statusIcon = ' ❌';
                        } else if (props.responseStatus === 'Accepted') {
                            statusIcon = ' ✅';
                        } else if (props.responseStatus === 'Declined') {
                            statusIcon = ' ❌';
                        } else {
                            statusIcon = ' ⏳';
                        }
                    }
                    
                    // Notes indicator
                    const notesIndicator = props.notes ? ' 📝' : '';
                    
                    // Boat info for bookings
                    const boatInfo = props.boatName ? 
                        `<div class="fc-event-boat">⚓ ${props.boatName}</div>` : '';
                    
                    return {
                        html: `
                            <div class="fc-event-custom">
                                ${addOnIndicator}
                                <div class="fc-event-title-wrap">
                                    ${event.title}${statusIcon}${notesIndicator}
                                </div>
                                ${boatInfo}
                            </div>
                        `
                    };
                },
                
                // Week navigation handlers
                datesSet: function(dateInfo) {
                    // Update currentWeekStart when navigating
                    currentWeekStart = getMonday(dateInfo.start);
                    updateWeekDisplay();
                    // Reload data for the new week
                    loadWeekData();
                }
            });
            
            // Render the calendar
            calendar.render();
            
            // Load events after calendar is rendered
            updateCalendarEvents();
        }

        // Transform allocations data to FullCalendar events
        function transformAllocationsToEvents(allocationsData) {
            return allocationsData.map(record => {
                const allocation = record.fields;
                if (!allocation['Shift Date'] || !allocation['Start Time']) return null;
                
                const employee = staffData.find(s => s.id === allocation['Employee']?.[0]);
                const responseStatus = allocation['Response Status'] || 'Pending';
                
                // Determine status class
                let statusClass = 'allocation-pending';
                if (responseStatus === 'Accepted') {
                    statusClass = 'allocation-accepted';
                } else if (responseStatus === 'Declined') {
                    statusClass = 'allocation-declined';
                } else if (!allocation['Employee']) {
                    statusClass = 'allocation-unassigned';
                }
                
                return {
                    id: `allocation-${record.id}`,
                    title: employee?.fields.Name || 'Unassigned',
                    start: `${allocation['Shift Date']}T${allocation['Start Time']}`,
                    end: allocation['End Time'] ? 
                        `${allocation['Shift Date']}T${allocation['End Time']}` : 
                        `${allocation['Shift Date']}T${addHours(allocation['Start Time'], 8)}`,
                    classNames: ['allocation-event', statusClass],
                    extendedProps: {
                        recordType: 'allocation',
                        record: record,
                        employeeId: allocation['Employee']?.[0],
                        employeeName: employee?.fields.Name,
                        shiftType: allocation['Shift Type'],
                        responseStatus: responseStatus,
                        notes: allocation['Notes']
                    }
                };
            }).filter(event => event !== null);
        }

        // Transform bookings data to FullCalendar events
        function transformBookingsToEvents(bookingsData) {
            const events = [];
            
            bookingsData.forEach(record => {
                const booking = record.fields;
                if (!booking['Booking Date']) return;
                
                const boat = boatsData.find(b => b.id === booking['Boat']?.[0]);
                const hasAddOns = booking['Add-ons'] && booking['Add-ons'].trim() !== '';
                
                // Onboarding event
                if (booking['Onboarding Time']) {
                    const onboardingStaff = staffData.find(s => s.id === booking['Onboarding Employee']?.[0]);
                    const hasStaff = !!booking['Onboarding Employee']?.length;
                    const responseStatus = booking['Onboarding Response'] || (hasStaff ? 'Pending' : '');
                    
                    // Determine status class
                    let statusClass = 'booking-onboarding';
                    if (!hasStaff) {
                        statusClass += ' booking-needs-staff';
                    }
                    
                    events.push({
                        id: `booking-on-${record.id}`,
                        title: `🚢 ON ${booking['Customer Name'] || 'Unknown'}`,
                        start: `${booking['Booking Date']}T${booking['Onboarding Time']}`,
                        end: `${booking['Booking Date']}T${addMinutes(booking['Onboarding Time'], 30)}`,
                        classNames: ['booking-event', statusClass],
                        extendedProps: {
                            recordType: 'booking',
                            allocationType: 'onboarding',
                            record: record,
                            hasAddOns: hasAddOns,
                            hasStaff: hasStaff,
                            staffId: booking['Onboarding Employee']?.[0],
                            staffName: onboardingStaff?.fields.Name,
                            boatId: booking['Boat']?.[0],
                            boatName: boat?.fields.Name,
                            responseStatus: responseStatus
                        }
                    });
                }
                
                // Deloading event
                if (booking['Deloading Time']) {
                    const deloadingStaff = staffData.find(s => s.id === booking['Deloading Employee']?.[0]);
                    const hasStaff = !!booking['Deloading Employee']?.length;
                    const responseStatus = booking['Deloading Response'] || (hasStaff ? 'Pending' : '');
                    
                    // Determine status class
                    let statusClass = 'booking-deloading';
                    if (!hasStaff) {
                        statusClass += ' booking-needs-staff';
                    }
                    
                    events.push({
                        id: `booking-off-${record.id}`,
                        title: `🏁 OFF ${booking['Customer Name'] || 'Unknown'}`,
                        start: `${booking['Booking Date']}T${booking['Deloading Time']}`,
                        end: `${booking['Booking Date']}T${addMinutes(booking['Deloading Time'], 30)}`,
                        classNames: ['booking-event', statusClass],
                        extendedProps: {
                            recordType: 'booking',
                            allocationType: 'deloading',
                            record: record,
                            hasAddOns: hasAddOns,
                            hasStaff: hasStaff,
                            staffId: booking['Deloading Employee']?.[0],
                            staffName: deloadingStaff?.fields.Name,
                            boatId: booking['Boat']?.[0],
                            boatName: boat?.fields.Name,
                            responseStatus: responseStatus
                        }
                    });
                }
            });
            
            return events;
        }

        // Helper function to add hours to a time string
        function addHours(timeStr, hours) {
            const [h, m] = timeStr.split(':').map(Number);
            const newHour = h + hours;
            return `${newHour.toString().padStart(2, '0')}:${m.toString().padStart(2, '0')}`;
        }

        // Helper function to add minutes to a time string
        function addMinutes(timeStr, minutes) {
            const [h, m] = timeStr.split(':').map(Number);
            const totalMinutes = h * 60 + m + minutes;
            const newHour = Math.floor(totalMinutes / 60);
            const newMinute = totalMinutes % 60;
            return `${newHour.toString().padStart(2, '0')}:${newMinute.toString().padStart(2, '0')}`;
        }

        // Update calendar events
        function updateCalendarEvents() {
            if (!calendar) return;
            
            // Remove all existing events
            calendar.removeAllEvents();
            
            // Transform and add allocation events
            const allocationEvents = transformAllocationsToEvents(allocationsData);
            
            // Transform and add booking events
            const bookingEvents = transformBookingsToEvents(bookingsData);
            
            // Add all events to calendar
            const allEvents = [...allocationEvents, ...bookingEvents];
            allEvents.forEach(event => {
                calendar.addEvent(event);
            });
        }

        // Replace the old renderAllocations function with empty function
        function renderAllocations() {
            // This function is now handled by FullCalendar
            // Keeping empty function to prevent errors from existing calls
            
            allocationsData.forEach(record => {
                const allocation = record.fields;
                if (!allocation['Shift Date'] || !allocation['Employee']) return;
                
                // Find the employee
                const employeeId = allocation['Employee'][0];
                const employee = staffData.find(s => s.id === employeeId);
                if (!employee) return;
                
                const shiftDate = allocation['Shift Date'];
                const startTime = allocation['Start Time'] || '09:00';
                const endTime = allocation['End Time'] || '17:00';
                const shiftType = allocation['Shift Type'] || 'General';
                const responseStatus = allocation['Response Status'] || 'Pending';
                
                // Get response status for color coding (matching customer booking system)
                // This replaces the previous color-by-shift-type system
                // Calculate duration in hours
                const startParts = startTime.split(':');
                const endParts = endTime.split(':');
                const startHour = parseInt(startParts[0]);
                const startMin = parseInt(startParts[1] || 0);
                const endHour = parseInt(endParts[0]);
                const endMin = parseInt(endParts[1] || 0);
                
                const startTotalMinutes = startHour * 60 + startMin;
                const endTotalMinutes = endHour * 60 + endMin;
                const durationMinutes = endTotalMinutes - startTotalMinutes;
                const durationHours = Math.ceil(durationMinutes / 60); // Round up to next hour
                
                // Find the starting cell for this allocation
                const dateStr = shiftDate; // Already in YYYY-MM-DD format
                const startCell = document.querySelector(`[data-date="${dateStr}"][data-hour="${startHour}"]`);
                
                if (startCell) {
                    const allocationBlock = document.createElement('div');
                    allocationBlock.className = 'allocation-block';
                    
                    // Calculate height to span multiple hours
                    const cellHeight = startCell.offsetHeight;
                    const blockHeight = cellHeight * durationHours - 4; // Subtract margin
                    
                    // Determine color based on response status (matching customer booking system)
                    let backgroundColor;
                    let borderColor;
                    let statusIcon;
                    
                    if (responseStatus === 'Accepted') {
                        backgroundColor = '#4caf50';  // Green for accepted
                        borderColor = '#2e7d32';
                        statusIcon = '✅';
                    } else if (responseStatus === 'Declined') {
                        backgroundColor = '#f44336';  // Red for declined
                        borderColor = '#c62828';
                        statusIcon = '❌';
                    } else {
                        // Pending or no response
                        backgroundColor = '#ff9800';  // Orange for pending
                        borderColor = '#f57c00';
                        statusIcon = '⏳';
                    }
                    
                    // Style the block to span multiple hours
                    allocationBlock.style.cssText = `
                        position: absolute;
                        top: 2px;
                        left: 2px;
                        right: 2px;
                        height: ${blockHeight}px;
                        background: ${backgroundColor};
                        color: white;
                        padding: 4px 6px;
                        border-radius: 4px;
                        font-size: 11px;
                        cursor: pointer;
                        box-shadow: 0 1px 3px rgba(0,0,0,0.2);
                        overflow: hidden;
                        text-overflow: ellipsis;
                        white-space: normal;
                        border: 2px solid ${borderColor};
                        opacity: ${responseStatus === 'Pending' || !responseStatus ? '0.9' : '1'};
                        z-index: 10;
                    `;
                    
                    allocationBlock.innerHTML = `
                        <strong style="display: block; margin-bottom: 2px;">
                            ${statusIcon} ${employee.fields['First Name'] || employee.fields['Name'] || 'Unknown'}
                        </strong>
                        <div style="font-size: 10px;">${startTime} - ${endTime}</div>
                        <div style="font-size: 9px; opacity: 0.9;">${durationHours}h ${shiftType}</div>
                        ${allocation['Role'] ? `<small style="opacity: 0.8;">${allocation['Role']}</small>` : ''}
                        ${allocation['Notes'] ? `<div style="font-size: 9px; margin-top: 2px; font-style: italic; opacity: 0.85;">📝 ${allocation['Notes']}</div>` : ''}
                    `;
                    
                    allocationBlock.title = `${allocation['Name'] || 'Allocation'}\n${shiftType}\n${startTime} - ${endTime}\nDuration: ${allocation['Duration'] || durationHours} hours\nStatus: ${responseStatus}${allocation['Notes'] ? '\n\nNotes: ' + allocation['Notes'] : ''}\n\nClick to edit allocation times`;
                    
                    // Add click handler to edit allocation
                    allocationBlock.onclick = (e) => {
                        e.stopPropagation();
                        openAllocationEditModal(record, employee);
                    };
                    
                    // Make the parent cell position relative for absolute positioning
                    startCell.style.position = 'relative';
                    
                    // Store allocation data for overlap detection
                    allocationBlock.dataset.startHour = startHour;
                    allocationBlock.dataset.endHour = endHour + (endMin > 0 ? 1 : 0); // Round up if there are minutes
                    allocationBlock.dataset.date = dateStr;
                    
                    // Add allocation block to the cell
                    startCell.appendChild(allocationBlock);
                }
            });
            
            console.log('Rendered', allocationsData.length, 'allocations on grid');
            
            // Now handled by FullCalendar - update events instead
            updateCalendarEvents();
        }
        
        // Handle overlapping allocations by adjusting their positions
        function handleOverlappingAllocations() {
            // This function is now handled by FullCalendar's built-in overlap handling
            return;
            // Group allocations and bookings by date
            const allocationsByDate = {};
            document.querySelectorAll('.allocation-block, .booking-block').forEach(block => {
                const date = block.dataset.date;
                if (!allocationsByDate[date]) {
                    allocationsByDate[date] = [];
                }
                allocationsByDate[date].push(block);
            });
            
            // For each date, check for overlaps
            Object.keys(allocationsByDate).forEach(date => {
                const blocks = allocationsByDate[date];
                
                // Sort blocks by start hour
                blocks.sort((a, b) => parseInt(a.dataset.startHour) - parseInt(b.dataset.startHour));
                
                // Find overlapping groups
                const groups = [];
                blocks.forEach(block => {
                    const blockStart = parseInt(block.dataset.startHour);
                    const blockEnd = parseInt(block.dataset.endHour);
                    
                    // Find a group this block overlaps with
                    let foundGroup = false;
                    for (let group of groups) {
                        // Check if this block overlaps with any block in the group
                        const overlaps = group.some(groupBlock => {
                            const groupStart = parseInt(groupBlock.dataset.startHour);
                            const groupEnd = parseInt(groupBlock.dataset.endHour);
                            return (blockStart < groupEnd && blockEnd > groupStart);
                        });
                        
                        if (overlaps) {
                            group.push(block);
                            foundGroup = true;
                            break;
                        }
                    }
                    
                    // If no overlapping group found, create a new group
                    if (!foundGroup) {
                        groups.push([block]);
                    }
                });
                
                // Adjust positions for each overlapping group
                groups.forEach(group => {
                    if (group.length > 1) {
                        const width = Math.floor(100 / group.length);
                        group.forEach((block, index) => {
                            block.style.left = `${index * width}%`;
                            block.style.width = `${width - 1}%`; // -1% for gap
                            block.style.right = 'auto';
                        });
                    }
                });
            });
        }

        // Render bookings on the grid
        function renderBookingsOnGrid() {
            // This function is now handled by FullCalendar
            // Keeping empty function to prevent errors from existing calls
                const booking = record.fields;
                if (!booking['Booking Date']) return;
                
                const bookingDate = booking['Booking Date'];
                const customerName = booking['Customer Name'] || 'Unknown Customer';
                const onboardingTime = booking['Onboarding Time'] || booking['Start Time'] || '09:00';
                const deloadingTime = booking['Deloading Time'] || booking['Finish Time'] || '17:00';
                
                // Debug logging for specific bookings
                if (customerName.includes('Raoa')) {
                    console.log('Processing Raoa booking:', {
                        date: bookingDate,
                        customer: customerName,
                        onboardingTime: onboardingTime,
                        deloadingTime: deloadingTime,
                        startTime: booking['Start Time'],
                        finishTime: booking['Finish Time'],
                        onboardingEmployee: booking['Onboarding Employee'],
                        deloadingEmployee: booking['Deloading Employee']
                    });
                }
                
                // Check staffing status
                const hasOnboardingStaff = booking['Onboarding Employee'] && booking['Onboarding Employee'].length > 0;
                const hasDeloadingStaff = booking['Deloading Employee'] && booking['Deloading Employee'].length > 0;
                const isFullyStaffed = hasOnboardingStaff && hasDeloadingStaff;
                
                // Debug log to see staff assignment status
                if (booking['Customer Name']) {
                    console.log(`Booking ${booking['Customer Name']}: Onboarding Staff:`, booking['Onboarding Employee'], 'Deloading Staff:', booking['Deloading Employee']);
                }
                
                // Get response statuses
                const onboardingResponse = booking['Onboarding Response'] || '';
                const deloadingResponse = booking['Deloading Response'] || '';
                
                // Create onboarding block
                if (onboardingTime) {
                    createBookingBlock(bookingDate, onboardingTime, 'onboarding', customerName, isFullyStaffed, record, hasOnboardingStaff, booking['Start Time'], onboardingResponse);
                }
                
                // Create deloading block
                if (deloadingTime && deloadingTime !== onboardingTime) {
                    createBookingBlock(bookingDate, deloadingTime, 'deloading', customerName, isFullyStaffed, record, hasDeloadingStaff, booking['Finish Time'], deloadingResponse);
                }
            });
            
            console.log('Rendered', bookingsData.length, 'bookings on grid');
            
            // Handle overlapping allocations and bookings
            handleOverlappingAllocations();
        }
        
        // Create a booking block on the grid
        function createBookingBlock(date, time, type, customerName, isFullyStaffed, bookingRecord, hasStaff, actualBookingTime, responseStatus = '') {
            // Handle different time formats: "09:00 am", "9:00 AM", "09:00", etc.
            let hour;
            if (time.toLowerCase().includes('pm') || time.toLowerCase().includes('am')) {
                // Parse 12-hour format
                const timeStr = time.replace(/\s/g, '').toLowerCase(); // Remove spaces
                const hourMatch = timeStr.match(/(\d{1,2}):/);
                if (hourMatch) {
                    hour = parseInt(hourMatch[1]);
                    if (timeStr.includes('pm') && hour !== 12) {
                        hour += 12;
                    } else if (timeStr.includes('am') && hour === 12) {
                        hour = 0;
                    }
                }
            } else {
                // Parse 24-hour format
                const timeStr = time.split(' ')[0]; // Remove any trailing text
                hour = parseInt(timeStr.split(':')[0]);
            }
            const dateStr = date; // Already in YYYY-MM-DD format
            
            const cell = document.querySelector(`[data-date="${dateStr}"][data-hour="${hour}"]`);
            if (!cell) return;
            
            const bookingBlock = document.createElement('div');
            bookingBlock.className = 'booking-block';
            
            // Get boat info if assigned
            const booking = bookingRecord.fields;
            const boatId = booking['Boat'] && booking['Boat'][0];
            const boatName = boatId ? boatsData.find(b => b.id === boatId)?.fields['Name'] : null;
            const hasBoat = !!boatId;
            
            // Check if this specific allocation is complete (has both staff AND boat)
            const isAllocationComplete = hasStaff && hasBoat;
            
            // Style based on staff assignment and response status
            let baseColor;
            let borderColor;
            let opacity = '1';
            
            if (!hasStaff) {
                // No staff assigned - RED
                baseColor = '#f44336';
                borderColor = '#c62828';
                opacity = '0.9';
            } else if (responseStatus === 'Accepted') {
                // Staff assigned and accepted - GREEN
                baseColor = '#4caf50';
                borderColor = '#2e7d32';
            } else if (responseStatus === 'Declined') {
                // Staff assigned but declined - RED
                baseColor = '#f44336';
                borderColor = '#c62828';
            } else {
                // Staff assigned but pending response - ORANGE
                baseColor = '#ff9800';
                borderColor = '#f57c00';
                opacity = '0.9';
            }
            
            // Additional opacity adjustment if boat is missing
            if (!hasBoat && opacity === '1') {
                opacity = '0.85';
            }
            
            bookingBlock.style.cssText = `
                background: ${baseColor};
                color: white;
                padding: 4px 6px;
                border-radius: 4px;
                font-size: 11px;
                cursor: pointer;
                overflow: hidden;
                text-overflow: ellipsis;
                white-space: nowrap;
                opacity: ${opacity};
                border: 2px solid ${borderColor};
                box-shadow: 0 1px 3px rgba(0,0,0,0.2);
            `;
            
            const typeLabel = type === 'onboarding' ? '🚢 ON' : '🏁 OFF';
            let staffIcon;
            let statusText;
            
            if (!hasStaff) {
                staffIcon = '❌';
                statusText = 'Unassigned';
            } else if (responseStatus === 'Accepted') {
                staffIcon = '✅';
                statusText = 'Accepted';
            } else if (responseStatus === 'Declined') {
                staffIcon = '❌';
                statusText = 'Declined';
            } else {
                staffIcon = '⏳';
                statusText = 'Pending';
            }
            
            const boatIcon = hasBoat ? '⚓' : '✗';
            
            // Use the actual booking time for display
            const displayTime = actualBookingTime || time;
            const boatInfo = boatName ? `<div style="font-size: 8px; opacity: 0.8;"><i class="fas fa-ship"></i> ${boatName}</div>` : '';
            
            // Get booked boat type from Airtable field
            const bookedBoatType = booking['Booked Boat Type'] || '';
            
            const boatTypeInfo = bookedBoatType ? 
                `<div style="font-size: 8px; opacity: 0.9; color: #1976d2;">
                    <i class="fas fa-anchor"></i> ${bookedBoatType}
                </div>` : '';
            
            // Check if booking has add-ons
            const hasAddOns = booking['Add-ons'] && booking['Add-ons'].trim() !== '' && booking['Add-ons'] !== 'None';
            const addOnIndicator = hasAddOns ? '<span class="addon-indicator" title="This booking includes add-ons">+</span>' : '';
            
            bookingBlock.innerHTML = `
                ${addOnIndicator}
                <div style="font-weight: bold; white-space: nowrap; overflow: hidden; text-overflow: ellipsis;">
                    ${typeLabel} ${customerName}
                </div>
                <div style="font-size: 9px; opacity: 0.9;">
                    ${displayTime} ${staffIcon} ${statusText}
                </div>
                <div style="font-size: 8px; opacity: 0.8;">
                    Boat:${boatIcon}
                </div>
                ${boatTypeInfo}
                ${boatInfo}
            `;
            
            const boatTitle = boatName ? `\nBoat Assigned: ${boatName}` : '\nBoat Assigned: None';
            const boatTypeTitle = bookedBoatType ? `\nBoat Type: ${bookedBoatType}` : '';
            const addOnsTitle = hasAddOns ? `\nAdd-ons: ${booking['Add-ons']}` : '';
            const staffStatusText = hasStaff ? `Assigned - ${statusText}` : 'NEEDED';
            bookingBlock.title = `${customerName}\n${type === 'onboarding' ? 'Booking Start' : 'Booking Finish'}: ${displayTime}\n${type === 'onboarding' ? 'Onboarding' : 'Deloading'} Time: ${time}\nStaff: ${staffStatusText}\nBoat: ${hasBoat ? boatName || 'Assigned' : 'NEEDED'}${boatTypeTitle}${addOnsTitle}\nClick to manage allocation`;
            
            // Add click handler to open allocation modal
            bookingBlock.onclick = (e) => {
                e.stopPropagation();
                openBookingAllocationModal(bookingRecord, type);
            };
            
            // Store booking data for overlap detection
            bookingBlock.dataset.startHour = hour;
            bookingBlock.dataset.endHour = hour + 1; // Bookings are typically 1 hour
            bookingBlock.dataset.date = dateStr;
            
            // Make the cell position relative for absolute positioning
            cell.style.position = 'relative';
            
            cell.appendChild(bookingBlock);
        }
        
        // New simplified booking allocation modal
        function openBookingAllocationModal(bookingRecord, allocationType) {
            const booking = bookingRecord.fields;
            const customerName = booking['Customer Name'] || 'Unknown Customer';
            const bookingDate = booking['Booking Date'];
            const startTime = booking['Start Time'] || '';
            const finishTime = booking['Finish Time'] || '';
            const onboardingTime = booking['Onboarding Time'] || '';
            const bookedBoatType = booking['Booked Boat Type'] || 'Not specified';
            const addons = booking['Add-ons'] || '';
            
            // Populate summary section
            document.getElementById('summaryCustomerName').textContent = customerName;
            document.getElementById('summaryBookingDate').textContent = formatDisplayDate(bookingDate);
            document.getElementById('summaryBookingTime').textContent = `${startTime} - ${finishTime}`;
            document.getElementById('summaryBoatType').textContent = bookedBoatType;
            document.getElementById('summaryOnboardingTime').textContent = onboardingTime;
            
            // Populate add-ons and store for management
            window.currentBookingAddOns = addons || '';
            window.currentBookingId = bookingRecord.id;
            displayCurrentAddOns();
            
            // Store booking data in hidden fields
            document.getElementById('bookingId').value = bookingRecord.id;
            document.getElementById('bookingAllocationType').value = allocationType;
            
            // Populate staff dropdown with available staff for this date
            populateBookingStaffDropdown(bookingDate);
            
            // Set current staff if assigned
            const currentStaffInfo = document.getElementById('currentStaffInfo');
            const currentEmployeeId = allocationType === 'onboarding' ? 
                booking['Onboarding Employee']?.[0] : booking['Deloading Employee']?.[0];
            
            if (currentEmployeeId) {
                const staff = staffData.find(s => s.id === currentEmployeeId);
                currentStaffInfo.textContent = `Currently assigned: ${staff?.fields.Name || 'Unknown'}`;
                document.getElementById('bookingStaffSelect').value = currentEmployeeId;
            } else {
                currentStaffInfo.textContent = 'Currently: Not assigned';
            }
            
            // Handle boat selection with filtering
            const boatFilterInfo = document.getElementById('boatFilterInfo');
            
            if (bookedBoatType && bookedBoatType !== 'Not specified') {
                // Filter boats by type
                const filteredBoats = boatsData.filter(boat => 
                    boat.fields['Boat Type'] === bookedBoatType
                );
                
                // Show filter info
                boatFilterInfo.style.display = 'block';
                boatFilterInfo.innerHTML = `
                    <i class="fas fa-info-circle"></i> 
                    Showing only ${bookedBoatType} vessels
                `;
                
                // Populate filtered boats
                populateBookingBoatDropdown(filteredBoats);
            } else {
                // No filter, show all boats
                boatFilterInfo.style.display = 'none';
                populateBookingBoatDropdown(boatsData);
            }
            
            // Set current boat if assigned
            const currentBoatInfo = document.getElementById('currentBoatInfo');
            const currentBoatId = booking['Boat']?.[0];
            
            if (currentBoatId) {
                const boat = boatsData.find(b => b.id === currentBoatId);
                currentBoatInfo.textContent = `Currently assigned: ${boat?.fields.Name || 'Unknown'}`;
                document.getElementById('bookingBoatSelect').value = currentBoatId;
            } else {
                currentBoatInfo.textContent = 'Currently: Not assigned';
            }
            
            // Update modal title
            const modalTitle = document.querySelector('#bookingAllocationModal .modal-title');
            modalTitle.textContent = `${allocationType === 'onboarding' ? 'Onboarding' : 'Deloading'} Allocation - ${customerName}`;
            
            // Show the new modal
            document.getElementById('bookingAllocationModal').classList.add('show');
        }
        
        // Helper function to format date for display
        function formatDisplayDate(dateStr) {
            if (!dateStr) return 'Not specified';
            const date = new Date(dateStr);
            return date.toLocaleDateString('en-AU', {
                weekday: 'short',
                day: 'numeric',
                month: 'short',
                year: 'numeric'
            });
        }
        
        // Populate staff dropdown for booking allocation
        function populateBookingStaffDropdown(bookingDate) {
            const staffSelect = document.getElementById('bookingStaffSelect');
            staffSelect.innerHTML = '<option value="">Select Staff Member</option>';
            
            // Find staff available on this specific date
            const availableStaff = [];
            rosterData.forEach(record => {
                const rosterDate = record.fields['Date'];
                const employeeId = record.fields['Employee']?.[0];
                const employeeName = record.fields['Employee Name'];
                
                if (rosterDate === bookingDate && employeeId) {
                    // Check if we haven't already added this employee
                    if (!availableStaff.some(s => s.id === employeeId)) {
                        availableStaff.push({
                            id: employeeId,
                            name: employeeName
                        });
                    }
                }
            });
            
            // Sort by name and add to dropdown
            availableStaff.sort((a, b) => 
                (a.name || '').localeCompare(b.name || '')
            );
            
            availableStaff.forEach(staff => {
                staffSelect.innerHTML += `
                    <option value="${staff.id}">${staff.name}</option>
                `;
            });
            
            if (availableStaff.length === 0) {
                staffSelect.innerHTML += '<option value="" disabled>No staff available on this date</option>';
            }
        }
        
        // Populate boat dropdown for booking allocation
        function populateBookingBoatDropdown(boats) {
            const boatSelect = document.getElementById('bookingBoatSelect');
            boatSelect.innerHTML = '<option value="">Select Boat</option>';
            
            if (boats.length === 0) {
                boatSelect.innerHTML += '<option value="" disabled>No boats available</option>';
                return;
            }
            
            boats.forEach(boat => {
                const name = boat.fields['Name'];
                const description = boat.fields['Description'] || '';
                const label = description ? `${name} - ${description}` : name;
                
                boatSelect.innerHTML += `
                    <option value="${boat.id}">${label}</option>
                `;
            });
        }
        
        // Close the new booking allocation modal
        function closeBookingAllocationModal() {
            document.getElementById('bookingAllocationModal').classList.remove('show');
            document.getElementById('bookingAllocationForm').reset();
            // Hide add-ons manager when closing
            document.getElementById('addOnsManager').style.display = 'none';
        }
        
        // Add-ons Management Functions
        let currentAddOnsArray = [];
        let addOnsCatalog = [];
        
        // Parse add-ons string to array
        function parseAddOns(addOnsString) {
            if (!addOnsString || addOnsString.trim() === '') return [];
            
            return addOnsString.split(',').map(item => {
                const trimmedItem = item.trim();
                const match = trimmedItem.match(/^(.+?)\s*-\s*\$(\d+(?:\.\d{2})?)$/);
                
                if (match) {
                    return {
                        name: match[1].trim(),
                        price: parseFloat(match[2])
                    };
                }
                
                return {
                    name: trimmedItem,
                    price: 0
                };
            }).filter(item => item.name);
        }
        
        // Format add-ons array to string
        function formatAddOns(addOnsArray) {
            if (!Array.isArray(addOnsArray) || addOnsArray.length === 0) return '';
            
            return addOnsArray
                .filter(item => item && item.name)
                .map(item => {
                    const price = typeof item.price === 'number' ? item.price : 0;
                    return `${item.name} - $${price.toFixed(2)}`;
                })
                .join(', ');
        }
        
        // Display current add-ons
        function displayCurrentAddOns() {
            currentAddOnsArray = parseAddOns(window.currentBookingAddOns);
            const addonsElement = document.getElementById('summaryAddons');
            const totalSection = document.getElementById('addOnsTotalSection');
            const totalElement = document.getElementById('addOnsTotal');
            
            if (currentAddOnsArray.length > 0) {
                addonsElement.innerHTML = currentAddOnsArray.map(addon => 
                    `<div style="margin-bottom: 0.25rem;">• ${addon.name} - $${addon.price.toFixed(2)}</div>`
                ).join('');
                
                const total = currentAddOnsArray.reduce((sum, item) => sum + item.price, 0);
                totalElement.textContent = total.toFixed(2);
                totalSection.style.display = 'block';
            } else {
                addonsElement.textContent = 'No add-ons';
                totalSection.style.display = 'none';
            }
            
            // Update the editable list if manager is open
            if (document.getElementById('addOnsManager').style.display !== 'none') {
                updateCurrentAddOnsList();
            }
        }
        
        // Toggle add-ons manager
        async function toggleAddOnsManager() {
            const manager = document.getElementById('addOnsManager');
            const isHidden = manager.style.display === 'none';
            
            if (isHidden) {
                manager.style.display = 'block';
                await loadAddOnsCatalog();
                updateCurrentAddOnsList();
            } else {
                manager.style.display = 'none';
            }
        }
        
        // Load add-ons catalog
        async function loadAddOnsCatalog() {
            try {
                const response = await fetch('/api/addons/catalog');
                const data = await response.json();
                
                if (data.success) {
                    addOnsCatalog = data.catalog;
                    displayAddOnsCatalog(data.categorized);
                }
            } catch (error) {
                console.error('Error loading add-ons catalog:', error);
            }
        }
        
        // Display add-ons catalog
        function displayAddOnsCatalog(categorized) {
            const catalogElement = document.getElementById('addOnsCatalog');
            let html = '';
            
            Object.entries(categorized).forEach(([category, items]) => {
                html += `<div style="margin-bottom: 1rem;">
                    <h6 style="color: #856404; margin-bottom: 0.5rem;">${category}</h6>`;
                
                items.forEach(item => {
                    // Check if already added
                    const isAdded = currentAddOnsArray.some(addon => 
                        addon.name.toLowerCase() === item.name.toLowerCase()
                    );
                    
                    html += `
                        <div style="display: flex; justify-content: space-between; align-items: center; padding: 0.5rem; background: white; margin-bottom: 0.25rem; border-radius: 4px; ${isAdded ? 'opacity: 0.5;' : ''}">
                            <span>${item.name}</span>
                            <div>
                                <span style="color: #28a745; font-weight: bold; margin-right: 0.5rem;">$${item.price.toFixed(2)}</span>
                                <button type="button" class="btn btn-sm" style="background: ${isAdded ? '#6c757d' : '#28a745'}; color: white; border: none; padding: 0.25rem 0.5rem; border-radius: 4px;" 
                                        onclick="addCatalogItem('${item.name}', ${item.price})" 
                                        ${isAdded ? 'disabled' : ''}>
                                    ${isAdded ? 'Added' : 'Add'}
                                </button>
                            </div>
                        </div>
                    `;
                });
                
                html += '</div>';
            });
            
            catalogElement.innerHTML = html;
        }
        
        // Update current add-ons list with remove buttons
        function updateCurrentAddOnsList() {
            const listElement = document.getElementById('currentAddOnsList');
            
            if (currentAddOnsArray.length === 0) {
                listElement.innerHTML = '<p style="color: #856404; margin: 0;">No add-ons selected</p>';
                return;
            }
            
            let html = '<h5 style="color: #856404; margin-bottom: 0.75rem;">Current Add-ons</h5>';
            
            currentAddOnsArray.forEach((addon, index) => {
                html += `
                    <div style="display: flex; justify-content: space-between; align-items: center; padding: 0.5rem; background: white; margin-bottom: 0.25rem; border-radius: 4px;">
                        <span>${addon.name} - $${addon.price.toFixed(2)}</span>
                        <button type="button" class="btn btn-sm" style="background: #1B4F72; color: white; border: none; padding: 0.25rem 0.5rem; border-radius: 4px;" 
                                onclick="removeAddOn(${index})">
                            <i class="fas fa-times"></i> Remove
                        </button>
                    </div>
                `;
            });
            
            listElement.innerHTML = html;
        }
        
        // Add catalog item
        async function addCatalogItem(name, price) {
            // Check if already exists
            const exists = currentAddOnsArray.some(addon => 
                addon.name.toLowerCase() === name.toLowerCase()
            );
            
            if (exists) {
                alert('This item is already added');
                return;
            }
            
            // Update local array
            currentAddOnsArray.push({ name, price });
            
            // Update backend
            await updateBookingAddOns();
        }
        
        // Add custom add-on
        async function addCustomAddOn() {
            const nameInput = document.getElementById('customItemName');
            const priceInput = document.getElementById('customItemPrice');
            
            const name = nameInput.value.trim();
            const price = parseFloat(priceInput.value) || 0;
            
            if (!name) {
                alert('Please enter an item name');
                return;
            }
            
            // Check if already exists
            const exists = currentAddOnsArray.some(addon => 
                addon.name.toLowerCase() === name.toLowerCase()
            );
            
            if (exists) {
                alert('This item is already added');
                return;
            }
            
            // Update local array
            currentAddOnsArray.push({ name, price });
            
            // Clear inputs
            nameInput.value = '';
            priceInput.value = '';
            
            // Update backend
            await updateBookingAddOns();
        }
        
        // Remove add-on
        async function removeAddOn(index) {
            currentAddOnsArray.splice(index, 1);
            await updateBookingAddOns();
        }
        
        // Update booking add-ons in backend
        async function updateBookingAddOns() {
            try {
                const response = await fetch(`/api/addons/booking/${window.currentBookingId}`, {
                    method: 'PATCH',
                    headers: {
                        'Content-Type': 'application/json'
                    },
                    body: JSON.stringify({
                        action: 'set',
                        items: currentAddOnsArray
                    })
                });
                
                const result = await response.json();
                
                if (result.success) {
                    // Update the stored string
                    window.currentBookingAddOns = result.updatedAddOns;
                    
                    // Update displays
                    displayCurrentAddOns();
                    
                    // Refresh catalog to update button states
                    if (addOnsCatalog.length > 0) {
                        const categorized = addOnsCatalog.reduce((acc, item) => {
                            if (!acc[item.category]) acc[item.category] = [];
                            acc[item.category].push(item);
                            return acc;
                        }, {});
                        displayAddOnsCatalog(categorized);
                    }
                    
                    // Update the booking in our local data
                    const booking = bookingsData.find(b => b.id === window.currentBookingId);
                    if (booking) {
                        booking.fields['Add-ons'] = result.updatedAddOns;
                    }
                } else {
                    alert('Failed to update add-ons: ' + (result.error || 'Unknown error'));
                }
            } catch (error) {
                console.error('Error updating add-ons:', error);
                alert('Failed to update add-ons. Please try again.');
            }
        }
        
        // Handle new booking allocation form submission
        document.getElementById('bookingAllocationForm').addEventListener('submit', async (e) => {
            e.preventDefault();
            console.log('Booking allocation form submitted');
            
            const bookingId = document.getElementById('bookingId').value;
            const allocationType = document.getElementById('bookingAllocationType').value;
            const selectedStaffId = document.getElementById('bookingStaffSelect').value;
            const selectedBoatId = document.getElementById('bookingBoatSelect').value;
            
            console.log('Form values:', { bookingId, allocationType, selectedStaffId, selectedBoatId });
            
            // Check if we're just clearing existing assignments
            const currentStaffInfo = document.getElementById('currentStaffInfo').textContent;
            const currentBoatInfo = document.getElementById('currentBoatInfo').textContent;
            const hasCurrentStaff = !currentStaffInfo.includes('Not assigned');
            const hasCurrentBoat = !currentBoatInfo.includes('Not assigned');
            
            // Allow submission if:
            // 1. New staff or boat is selected, OR
            // 2. We're clearing existing staff/boat assignments
            if (!selectedStaffId && !selectedBoatId && !hasCurrentStaff && !hasCurrentBoat) {
                alert('Please select at least a staff member or a boat');
                return;
            }
            
            try {
                // Prepare update fields
                const updateFields = {};
                
                if (allocationType === 'onboarding') {
                    if (selectedStaffId) {
                        updateFields['Onboarding Employee'] = [selectedStaffId];
            } else {
                        updateFields['Onboarding Employee'] = [];
                    }
                } else {
                    if (selectedStaffId) {
                        updateFields['Deloading Employee'] = [selectedStaffId];
                    } else {
                        updateFields['Deloading Employee'] = [];
                    }
                }
                
                if (selectedBoatId) {
                    updateFields['Boat'] = [selectedBoatId];
                } else if (selectedBoatId === '') {
                    // Only clear boat if explicitly deselected
                    const currentValue = document.getElementById('currentBoatInfo').textContent;
                    if (!currentValue.includes('Not assigned')) {
                        updateFields['Boat'] = [];
                    }
                }
                
                console.log('Updating booking with fields:', updateFields);
                
                // Update booking in Airtable
                const response = await fetch(`https://api.airtable.com/v0/${BASE_ID}/${BOOKINGS_TABLE_ID}/${bookingId}`, {
                    method: 'PATCH',
                    headers: {
                        'Authorization': `Bearer ${AIRTABLE_API_KEY}`,
                        'Content-Type': 'application/json'
                    },
                    body: JSON.stringify({ fields: updateFields })
                });
                
                console.log('API response status:', response.status);
                
                if (!response.ok) {
                    const error = await response.json();
                    console.error('API error:', error);
                    throw new Error(error.error?.message || 'Failed to update allocation');
                }
                
                // Get current booking data to check what changed
                const booking = bookingsData.find(b => b.id === bookingId);
                const currentStaffId = allocationType === 'onboarding' ? 
                    booking?.fields['Onboarding Employee']?.[0] : 
                    booking?.fields['Deloading Employee']?.[0];
                const currentBoatId = booking?.fields['Boat']?.[0];
                
                // Success message - be specific about what was updated
                let message = 'Booking updated successfully!';
                const staffChanged = selectedStaffId !== currentStaffId;
                const boatChanged = selectedBoatId !== currentBoatId;
                
                if (staffChanged && boatChanged) {
                    message = 'Staff and boat updated successfully!';
                } else if (staffChanged) {
                    message = 'Staff member updated successfully!';
                } else if (boatChanged) {
                    message = 'Boat updated successfully!';
                } else {
                    message = 'Booking details updated successfully!';
                }
                
                alert(message);
                closeBookingAllocationModal();
                
                // Reload data to show updates
                await loadWeekData();
                
                // Only send SMS if staff is being newly assigned or changed
                const isStaffChanging = selectedStaffId && selectedStaffId !== currentStaffId;
                
                if (selectedStaffId && !isStaffChanging) {
                    console.log('Staff assignment unchanged - SMS notification skipped:', {
                        currentStaff: currentStaffId,
                        selectedStaff: selectedStaffId,
                        allocationType: allocationType
                    });
                }
                
                if (isStaffChanging) {
                    try {
                        // Get booking details for the SMS
                        if (booking && booking.fields) {
                            const roleValue = allocationType === 'onboarding' ? 'Onboarding' : 'Deloading';
                            const bookingDate = booking.fields['Booking Date'];
                            const customerName = booking.fields['Customer Name'] || 'Unknown Customer';
                            
                            let shiftStart, shiftEnd;
                            if (allocationType === 'onboarding') {
                                shiftStart = booking.fields['Onboarding Time'] || booking.fields['Start Time'] || '9:00 AM';
                                shiftEnd = booking.fields['Start Time'] || '10:00 AM';
                            } else {
                                shiftStart = booking.fields['Deloading Time'] || booking.fields['Finish Time'] || '4:00 PM';
                                shiftEnd = booking.fields['Finish Time'] || '5:00 PM';
                            }
                            
                            const notificationData = {
                                employeeId: selectedStaffId,
                                allocationId: bookingId,
                                shiftType: `${roleValue} - ${booking.fields['Booking Code'] || 'Booking'}`,
                                shiftDate: bookingDate,
                                startTime: shiftStart,
                                endTime: shiftEnd,
                                customerName: customerName,
                                role: roleValue,
                                isBookingAllocation: true
                            };
                            
                            console.log('Staff assignment changed - sending SMS notification:', {
                                previousStaff: currentStaffId || 'None',
                                newStaff: selectedStaffId,
                                ...notificationData
                            });
                            
                            const notifyResponse = await fetch('/api/send-shift-notification', {
                                method: 'POST',
                                headers: { 'Content-Type': 'application/json' },
                                body: JSON.stringify(notificationData)
                            });
                            
                            if (notifyResponse.ok) {
                                const result = await notifyResponse.json();
                                console.log('SMS notification sent successfully:', result);
                            } else {
                                const error = await notifyResponse.text();
                                console.error('Failed to send SMS notification:', error);
                            }
                        }
                    } catch (notifyError) {
                        console.error('Error sending SMS notification:', notifyError);
                        // Don't fail the allocation if SMS fails
                    }
                }
                
            } catch (error) {
                console.error('Error updating allocation:', error);
                alert('Error updating allocation: ' + error.message);
            }
        });

        // Populate staff dropdown based on specific date
        function populateStaffForDate(date) {
            const employeeSelect = document.getElementById('employeeSelect');
            employeeSelect.innerHTML = '<option value="">Select Staff Member</option>';
            
            // Find staff available on this specific date
            const availableStaff = [];
            rosterData.forEach(record => {
                const rosterDate = record.fields['Date'];
                const employeeId = record.fields['Employee']?.[0];
                const employeeName = record.fields['Employee Name'];
                
                if (rosterDate === date && employeeId) {
                    // Check if we haven't already added this employee
                    if (!availableStaff.some(s => s.id === employeeId)) {
                        availableStaff.push({
                            id: employeeId,
                            name: employeeName
                        });
                    }
                }
            });
            
            // Add available staff to dropdown
            availableStaff.forEach(staff => {
                employeeSelect.innerHTML += `
                    <option value="${staff.id}">${staff.name}</option>
                `;
            });
            
            // If no staff available, show a message
            if (availableStaff.length === 0) {
                employeeSelect.innerHTML = '<option value="">No staff available on this date</option>';
            }
        }
        
        // Handle cell click for quick allocation
        function handleCellClick(cell) {
            const date = cell.dataset.date;
            const hour = cell.dataset.hour;
            
            document.getElementById('allocationDate').value = date;
            document.getElementById('startTime').value = `${hour.padStart(2, '0')}:00`;
            document.getElementById('endTime').value = `${(parseInt(hour) + 1).toString().padStart(2, '0')}:00`;
            
            // Reset allocation type to default and trigger field visibility
            document.getElementById('allocationType').value = 'General Operations';
            toggleBookingField();
            
            // Clear notes field for new allocation
            document.getElementById('notes').value = '';
            
            // Populate staff for the selected date
            populateStaffForDate(date);
            
            openAllocationModal();
        }

        // Modal functions
        function openAllocationModal() {
            const modal = document.getElementById('allocationModal');
            modal.classList.add('show');
            modal.style.display = 'block';
        }

        function closeAllocationModal() {
            const modal = document.getElementById('allocationModal');
            modal.classList.remove('show');
            modal.style.display = 'none';
            document.getElementById('allocationForm').reset();
            
            // Reset modal title
            const modalTitle = document.querySelector('.modal-title');
            if (modalTitle) {
                modalTitle.textContent = 'Create Staff Allocation';
            }
            
            // Reset form flags
            const form = document.getElementById('allocationForm');
            delete form.dataset.isReassignment;
            delete form.dataset.isEdit;
            delete form.dataset.allocationId;
            delete form.dataset.responseStatus;
            delete form.dataset.originalNotes;
            
            // Re-enable all fields
            document.getElementById('allocationType').disabled = false;
            document.getElementById('allocationDate').disabled = false;
            document.getElementById('startTime').disabled = false;
            document.getElementById('endTime').disabled = false;
            
            // Reset submit button text
            const submitBtn = document.querySelector('#allocationForm button[type="submit"]');
            if (submitBtn) {
                submitBtn.textContent = 'Create Allocation';
            }
            
            // Remove any assignment notes
            const noteDiv = document.querySelector('#employeeSelect').parentElement.querySelector('div[style*="background"]');
            if (noteDiv) {
                noteDiv.remove();
            }
            
            // Hide delete button
            const deleteBtn = document.getElementById('deleteAllocationBtn');
            if (deleteBtn) {
                deleteBtn.style.display = 'none';
            }
            
            // Show all field groups (they might be hidden from edit mode)
            const bookingGroup = document.getElementById('bookingGroup');
            const roleGroup = document.getElementById('roleGroup');
            const notesGroup = document.getElementById('notes')?.parentElement;
            
            if (bookingGroup) bookingGroup.style.display = 'block';
            if (roleGroup) roleGroup.style.display = 'block';
            if (notesGroup) notesGroup.style.display = 'block';
        }
        
        // Delete shift allocation
        async function deleteShiftAllocation() {
            const form = document.getElementById('allocationForm');
            const allocationId = form.dataset.allocationId;
            
            if (!allocationId) {
                alert('Error: No allocation selected for deletion');
                return;
            }
            
            // Confirm deletion
            const confirmMessage = 'Are you sure you want to delete this shift allocation?\n\nThis action cannot be undone.';
            if (!confirm(confirmMessage)) {
                return;
            }
            
            try {
                // Delete the allocation from Airtable
                const deleteResponse = await fetch(`https://api.airtable.com/v0/${BASE_ID}/${ALLOCATIONS_TABLE_ID}/${allocationId}`, {
                    method: 'DELETE',
                    headers: {
                        'Authorization': `Bearer ${AIRTABLE_API_KEY}`
                    }
                });
                
                if (!deleteResponse.ok) {
                    const error = await deleteResponse.json();
                    console.error('Failed to delete allocation:', error);
                    throw new Error('Failed to delete shift allocation');
                }
                
                console.log('Successfully deleted shift allocation:', allocationId);
                alert('Shift allocation deleted successfully!');
                
                // Close modal and refresh
                closeAllocationModal();
                
                // Reload the page data
                await loadWeekData();
                
            } catch (error) {
                console.error('Error deleting shift allocation:', error);
                alert('Error deleting shift allocation: ' + error.message);
            }
        }
        
        // Open allocation edit modal
        function openAllocationEditModal(allocationRecord, currentEmployee) {
            const allocation = allocationRecord.fields;
            const allocationId = allocationRecord.id;
            
            // Set modal title to indicate editing
            const modalTitle = document.querySelector('.modal-title');
            modalTitle.textContent = `Edit Allocation: ${allocation['Name'] || 'Shift'}`;
            
            // Pre-fill form with existing allocation data
            document.getElementById('allocationType').value = allocation['Shift Type'] || 'General Operations';
            document.getElementById('allocationDate').value = allocation['Shift Date'];
            document.getElementById('startTime').value = allocation['Start Time'] || '09:00';
            document.getElementById('endTime').value = allocation['End Time'] || '17:00';
            document.getElementById('notes').value = allocation['Notes'] || '';
            
            // Populate staff dropdown for the shift date
            populateStaffForDate(allocation['Shift Date']);
            
            // Pre-select current employee if exists
            setTimeout(() => {
                const employeeSelect = document.getElementById('employeeSelect');
                if (allocation['Employee'] && allocation['Employee'][0]) {
                    employeeSelect.value = allocation['Employee'][0];
                }
            }, 100);
            
            // Store the allocation ID, response status, and original notes for update
            document.getElementById('allocationForm').dataset.allocationId = allocationId;
            document.getElementById('allocationForm').dataset.isEdit = 'true';
            document.getElementById('allocationForm').dataset.responseStatus = allocation['Response Status'] || 'Pending';
            document.getElementById('allocationForm').dataset.originalNotes = allocation['Notes'] || '';
            
            // Enable all fields for editing
            document.getElementById('allocationType').disabled = false;
            document.getElementById('allocationDate').disabled = false;
            document.getElementById('startTime').disabled = false;
            document.getElementById('endTime').disabled = false;
            
            // Hide booking-specific fields
            document.getElementById('bookingGroup').style.display = 'none';
            document.getElementById('roleGroup').style.display = 'none';
            
            // Show notes field for shift allocations
            const notesGroup = document.getElementById('notes')?.parentElement;
            if (notesGroup) {
                notesGroup.style.display = 'block';
            }
            
            // Update submit button text
            const submitBtn = document.querySelector('#allocationForm button[type="submit"]');
            if (submitBtn) {
                submitBtn.textContent = 'Update Allocation';
            }
            
            // Show delete button for editing
            const deleteBtn = document.getElementById('deleteAllocationBtn');
            if (deleteBtn) {
                deleteBtn.style.display = 'block';
            }
            
            // Open the modal
            openAllocationModal();
        }
        
        // Open shift reassignment modal for general allocations
        function openShiftReassignmentModal(allocationRecord, currentEmployee) {
            const allocation = allocationRecord.fields;
            const allocationId = allocationRecord.id;
            
            // Set modal title to indicate reassignment
            const modalTitle = document.querySelector('.modal-title');
            const currentEmployeeName = currentEmployee?.fields?.['First Name'] || 
                                       currentEmployee?.fields?.['Name'] || 
                                       'Unknown';
            const responseStatus = allocation['Response Status'] || 'Pending';
            
            // Add status indicator to title
            let statusText = '';
            if (responseStatus === 'Declined') {
                statusText = ' (⚠️ Declined - Needs Reassignment)';
            } else if (responseStatus === 'Pending') {
                statusText = ' (⏳ Pending Response)';
            } else if (responseStatus === 'Accepted') {
                statusText = ' (✅ Accepted)';
            }
            
            modalTitle.textContent = `Reassign Shift: ${allocation['Name'] || 'Shift'}${statusText}`;
            
            // Pre-fill form with existing allocation data
            document.getElementById('allocationType').value = allocation['Shift Type'] || 'General Operations';
            document.getElementById('allocationDate').value = allocation['Shift Date'];
            document.getElementById('startTime').value = allocation['Start Time'] || '09:00';
            document.getElementById('endTime').value = allocation['End Time'] || '17:00';
            
            // Populate staff dropdown for the shift date
            populateStaffForDate(allocation['Shift Date']);
            
            // Pre-select current employee if exists
            setTimeout(() => {
                const employeeSelect = document.getElementById('employeeSelect');
                if (allocation['Employee'] && allocation['Employee'][0]) {
                    employeeSelect.value = allocation['Employee'][0];
                }
                
                // Add note about current assignment
                const noteDiv = document.createElement('div');
                noteDiv.style.cssText = 'margin-top: 0.5rem; padding: 0.5rem; background: #f0f4f8; border-radius: 4px; font-size: 0.9rem;';
                noteDiv.innerHTML = `
                    <strong>Current Assignment:</strong> ${currentEmployeeName}<br>
                    <strong>Response Status:</strong> <span style="color: ${
                        responseStatus === 'Declined' ? '#e74c3c' : 
                        responseStatus === 'Accepted' ? '#27ae60' : 
                        '#f39c12'
                    };">${responseStatus}</span>
                    ${responseStatus === 'Declined' ? '<br><em style="color: #e74c3c;">Staff member declined this shift. Please select a replacement.</em>' : ''}
                `;
                
                const employeeGroup = employeeSelect.parentElement;
                const existingNote = employeeGroup.querySelector('div[style*="background"]');
                if (existingNote) existingNote.remove();
                employeeGroup.appendChild(noteDiv);
            }, 100);
            
            // Store the allocation ID for update
            document.getElementById('allocationForm').dataset.allocationId = allocationId;
            document.getElementById('allocationForm').dataset.isReassignment = 'true';
            
            // Disable fields that shouldn't be changed during reassignment
            document.getElementById('allocationType').disabled = true;
            document.getElementById('allocationDate').disabled = true;
            document.getElementById('startTime').disabled = true;
            document.getElementById('endTime').disabled = true;
            
            // Hide booking-specific fields
            document.getElementById('bookingGroup').style.display = 'none';
            document.getElementById('roleGroup').style.display = 'none';
            
            // Update submit button text
            const submitBtn = document.querySelector('#allocationForm button[type="submit"]');
            if (submitBtn) {
                submitBtn.textContent = 'Reassign Shift';
            }
            
            // Show delete button for reassignment
            const deleteBtn = document.getElementById('deleteAllocationBtn');
            if (deleteBtn) {
                deleteBtn.style.display = 'block';
            }
            
            openAllocationModal();
        }

        function toggleBookingField() {
            const type = document.getElementById('allocationType').value;
            const bookingGroup = document.getElementById('bookingGroup');
            const roleGroup = document.getElementById('roleGroup');
            const boatGroup = document.getElementById('boatGroup');
            const staffOptionalLabel = document.getElementById('staffOptionalLabel');
            const notesGroup = document.getElementById('notes')?.parentElement;
            
            // Show booking selection for Boat Hire or Ice Cream Boat Operations
            if (type === 'Boat Hire' || type === 'Ice Cream Boat Operations') {
                bookingGroup.style.display = 'block';
                roleGroup.style.display = 'block';
                boatGroup.style.display = 'block';
                // Staff is optional for booking allocations
                staffOptionalLabel.style.display = 'inline';
            } else {
                bookingGroup.style.display = 'none';
                roleGroup.style.display = 'none';
                boatGroup.style.display = 'none';
                // Staff is required for general allocations
                staffOptionalLabel.style.display = 'none';
            }
            
            // Always show notes field for all allocation types
            if (notesGroup) {
                notesGroup.style.display = 'block';
            }
        }

        // Handle allocation form submission
        let isSubmitting = false;
        document.getElementById('allocationForm').addEventListener('submit', async (e) => {
            e.preventDefault();
            
            // Prevent duplicate submissions
            if (isSubmitting) {
                console.log('Already submitting, please wait...');
                return;
            }
            isSubmitting = true;
            
            // Check if this is a reassignment or edit
            const isReassignment = e.target.dataset.isReassignment === 'true';
            const isEdit = e.target.dataset.isEdit === 'true';
            const allocationId = e.target.dataset.allocationId;
            
            // Show loading state on button
            const submitBtn = e.target.querySelector('button[type="submit"]');
            const originalText = submitBtn ? submitBtn.textContent : (isReassignment ? 'Reassign Shift' : (isEdit ? 'Update Allocation' : 'Create Allocation'));
            if (submitBtn) {
                submitBtn.textContent = isReassignment ? 'Reassigning...' : (isEdit ? 'Updating...' : 'Creating...');
                submitBtn.disabled = true;
            }
            
            const allocationType = document.getElementById('allocationType').value;
            const bookingId = document.getElementById('bookingSelect').value;
            const roleValue = document.getElementById('roleSelect').value;
            const employeeId = document.getElementById('employeeSelect').value;
            
            try {
                // Handle editing of existing shift
                if (isEdit && allocationId) {
                    console.log('Editing shift allocation:', allocationId);
                    
                    const shiftDate = document.getElementById('allocationDate').value;
                    const startTime = document.getElementById('startTime').value;
                    const endTime = document.getElementById('endTime').value;
                    const shiftType = document.getElementById('allocationType').value;
                    const newNotes = document.getElementById('notes').value || '';
                    
                    // Get stored values from dataset
                    const originalNotes = e.target.dataset.originalNotes || '';
                    const responseStatus = e.target.dataset.responseStatus || 'Pending';
                    const notesChanged = originalNotes !== newNotes;
                    const isAccepted = responseStatus === 'Accepted';
                    
                    console.log('Update check:', {
                        originalNotes,
                        newNotes,
                        notesChanged,
                        responseStatus,
                        isAccepted
                    });
                    
                    // Update the existing allocation record
                    const updateResponse = await fetchWithRetry(
                        `https://api.airtable.com/v0/${BASE_ID}/${ALLOCATIONS_TABLE_ID}/${allocationId}`,
                        {
                            method: 'PATCH',
                            headers: {
                                'Authorization': `Bearer ${AIRTABLE_API_KEY}`,
                                'Content-Type': 'application/json'
                            },
                            body: JSON.stringify({
                                fields: {
                                    'Employee': [employeeId],
                                    'Shift Date': shiftDate,
                                    'Start Time': startTime,
                                    'End Time': endTime,
                                    'Shift Type': shiftType,
                                    'Notes': newNotes,
                                    'Response Date': new Date().toISOString(),
                                    'Response Method': 'Portal'
                                }
                            })
                        }
                    );
                    
                    if (!updateResponse.ok) {
                        const errorText = await updateResponse.text();
                        throw new Error(`Failed to update allocation: ${errorText}`);
                    }
                    
                    // If notes changed and shift is accepted, send update SMS
                    if (notesChanged && isAccepted && newNotes) {
                        console.log('Notes changed on accepted shift, sending update SMS...');
                        
                        try {
                            const notificationData = {
                                employeeId: employeeId,
                                allocationId: allocationId,
                                shiftType: shiftType,
                                shiftDate: shiftDate,
                                startTime: startTime,
                                endTime: endTime,
                                notes: newNotes,
                                isUpdate: true,  // New flag to indicate this is an update
                                originalNotes: originalNotes
                            };
                            
                            const notifyResponse = await fetch('/api/send-shift-notification', {
                                method: 'POST',
                                headers: { 'Content-Type': 'application/json' },
                                body: JSON.stringify(notificationData)
                            });
                            
                            if (notifyResponse.ok) {
                                const result = await notifyResponse.json();
                                console.log('Update SMS sent successfully:', result);
                                alert('Allocation updated successfully! Update SMS sent to staff member.');
                            } else {
                                console.error('Failed to send update SMS');
                                alert('Allocation updated successfully! (SMS notification failed)');
                            }
                        } catch (notifyError) {
                            console.error('Error sending update SMS:', notifyError);
                            alert('Allocation updated successfully! (SMS notification failed)');
                        }
                    } else {
                        alert('Allocation updated successfully!');
                    }
                    
                    // Close modal and refresh
                    closeAllocationModal();
                    
                    // Clear edit flags
                    delete e.target.dataset.isEdit;
                    delete e.target.dataset.allocationId;
                    
                    // Reload allocations to show updated data
                    await loadWeekData();
                    
                    isSubmitting = false;
                    return;
                }
                
                // Handle reassignment of existing shift
                if (isReassignment && allocationId) {
                    console.log('Reassigning shift allocation:', allocationId, 'to employee:', employeeId);
                    
                    // Update the existing allocation record
                    const updateResponse = await fetchWithRetry(
                        `https://api.airtable.com/v0/${BASE_ID}/${ALLOCATIONS_TABLE_ID}/${allocationId}`,
                        {
                            method: 'PATCH',
                            headers: {
                                'Authorization': `Bearer ${AIRTABLE_API_KEY}`,
                                'Content-Type': 'application/json'
                            },
                            body: JSON.stringify({
                                fields: {
                                    'Employee': [employeeId],
                                    'Response Status': 'Pending',  // Reset status for new employee
                                    'Response Date': null,  // Clear previous response (use null for date fields)
                                    'Response Method': null  // Clear previous method (use null to clear)
                                }
                            })
                        }
                    );
                    
                    if (!updateResponse.ok) {
                        const error = await updateResponse.json();
                        console.error('Error reassigning shift:', error);
                        console.error('Error details:', {
                            status: updateResponse.status,
                            message: error.error?.message || error.message,
                            type: error.error?.type
                        });
                        const errorMsg = error.error?.message || 'Failed to reassign shift';
                        throw new Error(errorMsg);
                    }
                    
                    console.log('Successfully reassigned shift');
                    
                    // Send SMS notification to the new employee
                    try {
                        // Get the original allocation data from the form
                        const shiftDate = document.getElementById('allocationDate').value;
                        const startTime = document.getElementById('startTime').value;
                        const endTime = document.getElementById('endTime').value;
                        const shiftType = document.getElementById('allocationType').value;
                        
                        // Prepare notification data
                        const notificationData = {
                            employeeId: employeeId,
                            allocationId: allocationId,
                            shiftType: shiftType,
                            shiftDate: shiftDate,
                            startTime: startTime,
                            endTime: endTime,
                            isReassignment: true,
                            role: 'General',
                            notes: document.getElementById('notes').value || ''
                        };
                        
                        console.log('Sending SMS notification for reassignment:', notificationData);
                        
                        // Send SMS notification
                        const notifyResponse = await fetch('/api/send-shift-notification', {
                            method: 'POST',
                            headers: {
                                'Content-Type': 'application/json'
                            },
                            body: JSON.stringify(notificationData)
                        });
                        
                        if (notifyResponse.ok) {
                            console.log('SMS notification sent successfully');
                            alert('Shift reassigned successfully! The new staff member has been notified via SMS.');
                        } else {
                            console.warn('SMS notification failed, but shift was reassigned');
                            alert('Shift reassigned successfully! Note: SMS notification may not have been sent.');
                        }
                    } catch (notifyError) {
                        console.error('Error sending SMS notification:', notifyError);
                        alert('Shift reassigned successfully! Note: SMS notification could not be sent.');
                    }
                    
                    // Close modal and refresh
                    closeAllocationModal();
                    
                    // Clear reassignment flags
                    delete e.target.dataset.isReassignment;
                    delete e.target.dataset.allocationId;
                    
                    // Re-enable disabled fields
                    document.getElementById('allocationType').disabled = false;
                    document.getElementById('allocationDate').disabled = false;
                    document.getElementById('startTime').disabled = false;
                    document.getElementById('endTime').disabled = false;
                    
                    // Reload allocations to show updated data
                    await loadWeekData();
                    
                    isSubmitting = false;
                    if (submitBtn) {
                        submitBtn.textContent = originalText;
                        submitBtn.disabled = false;
                    }
                    return;
                }
                // Check if this is a booking-specific allocation
                if ((allocationType === 'Boat Hire' || allocationType === 'Ice Cream Boat Operations') && bookingId) {
                    // For booking allocations, update the booking's employee and/or boat fields
                    // Using global BOOKINGS_TABLE_ID constant
                    
                    let updateFields = {};
                    
                    // Update staff if both role and employee are selected
                    if (roleValue && employeeId) {
                    if (roleValue === 'Onboarding') {
                        updateFields['Onboarding Employee'] = [employeeId];
                        console.log('Updating booking with Onboarding Employee:', employeeId);
                    } else if (roleValue === 'Deloading') {
                        updateFields['Deloading Employee'] = [employeeId];
                        console.log('Updating booking with Deloading Employee:', employeeId);
                        }
                    }
                    
                    // Add boat assignment if selected
                    const selectedBoatId = document.getElementById('boatSelect').value;
                    if (selectedBoatId) {
                        updateFields['Boat'] = [selectedBoatId];
                        console.log('Updating booking with Boat:', selectedBoatId);
                    }
                    
                    // Validate that at least one field is being updated
                    if (Object.keys(updateFields).length === 0) {
                        alert('Please select either a staff member or a boat to assign to this booking.');
                        isSubmitting = false;
                        if (submitBtn) {
                            submitBtn.textContent = originalText;
                            submitBtn.disabled = false;
                        }
                        return;
                    }
                    
                    // Update the booking record
                    if (Object.keys(updateFields).length > 0) {
                        // Use retry logic for booking update
                        const updateResponse = await fetchWithRetry(
                            `https://api.airtable.com/v0/${BASE_ID}/${BOOKINGS_TABLE_ID}/${bookingId}`,
                            {
                                method: 'PATCH',
                                headers: {
                                    'Authorization': `Bearer ${AIRTABLE_API_KEY}`,
                                    'Content-Type': 'application/json'
                                },
                                body: JSON.stringify({ fields: updateFields })
                            }
                        );
                        
                        if (!updateResponse.ok) {
                            const error = await updateResponse.json();
                            console.error('Error updating booking:', error);
                            throw new Error('Failed to update booking with staff assignment');
                        }
                        
                        console.log('Successfully updated booking with staff assignment');
                        
                        // Send SMS notification for the booking allocation
                        try {
                            // Get booking details for the notification
                            const booking = bookingsData.find(b => b.id === bookingId);
                            
                            if (booking && booking.fields) {
                                // Determine the time based on the role
                                let shiftStart, shiftEnd;
                                if (roleValue === 'Onboarding') {
                                    shiftStart = booking.fields['Onboarding Time'] || '08:30';
                                    shiftEnd = booking.fields['Start Time'] || '09:00';
                                } else if (roleValue === 'Deloading') {
                                    shiftStart = booking.fields['Finish Time'] || '17:00';
                                    shiftEnd = booking.fields['Deloading Time'] || '17:30';
                                } else {
                                    // Default times if role is not specified
                                    shiftStart = booking.fields['Start Time'] || '09:00';
                                    shiftEnd = booking.fields['Finish Time'] || '17:00';
                                }
                                
                                const notificationData = {
                                    employeeId: employeeId,
                                    allocationId: bookingId, // Use booking ID as allocation ID
                                    shiftType: `${roleValue} - ${booking.fields['Booking Code'] || 'Booking'}`,
                                    shiftDate: booking.fields['Booking Date'],
                                    startTime: shiftStart,
                                    endTime: shiftEnd,
                                    customerName: booking.fields['Customer Name'],
                                    role: roleValue,
                                    isBookingAllocation: true
                                };
                                
                                console.log('Sending SMS notification with data:', notificationData);
                                
                                const notifyResponse = await fetch('/api/send-shift-notification', {
                                    method: 'POST',
                                    headers: { 'Content-Type': 'application/json' },
                                    body: JSON.stringify(notificationData)
                                });
                                
                                if (notifyResponse.ok) {
                                    const result = await notifyResponse.json();
                                    console.log('SMS notification sent successfully for booking allocation:', result);
                                } else {
                                    const error = await notifyResponse.text();
                                    console.error('Failed to send SMS notification for booking:', error);
                                }
                            } else {
                                console.error('Booking not found in bookingsData for SMS notification');
                            }
                        } catch (notifyError) {
                            console.error('Error sending booking SMS notification:', notifyError);
                            // Don't fail the allocation if SMS fails
                        }
                        
                        // For booking-specific allocations, we only update the booking
                        // No need to create a separate allocation record
                        closeAllocationModal();
                        
                        // Small delay to ensure Airtable has processed the update
                        setTimeout(async () => {
                            // Force reload of bookings to show updated staff and boat assignments
                            await loadBookings();
                            renderBookingsList();
                            updateCalendarEvents();
                            
                            // Create appropriate success message based on what was updated
                            let successMessage = 'Booking updated successfully!';
                            if ((roleValue && employeeId) && selectedBoatId) {
                                successMessage = 'Staff and boat assigned to booking successfully!';
                            } else if (roleValue && employeeId) {
                                successMessage = 'Staff allocated to booking successfully!';
                            } else if (selectedBoatId) {
                                successMessage = 'Boat assigned to booking successfully!';
                            }
                            
                            alert(successMessage);
                        }, 1000);
                        
                        return; // Exit early - don't create allocation record for booking-specific allocations
                    }
                }
                
                // For general (non-booking) allocations, create an allocation record
                // Employee is required for general allocations
                if (!employeeId) {
                    alert('Please select a staff member for this allocation.');
                    isSubmitting = false;
                    if (submitBtn) {
                        submitBtn.textContent = originalText;
                        submitBtn.disabled = false;
                    }
                    return;
                }
                
                const fields = {
                    'Name': `${document.getElementById('allocationDate').value} - ${document.getElementById('employeeSelect').options[document.getElementById('employeeSelect').selectedIndex].text}`,
                    'Employee': [employeeId],
                    'Shift Date': document.getElementById('allocationDate').value,
                    'Start Time': document.getElementById('startTime').value,
                    'End Time': document.getElementById('endTime').value,
                    'Shift Type': allocationType,
                    'Shift Status': 'Scheduled',
                    'Notes': document.getElementById('notes').value || ''
                };
                
                // Add Role only if selected
                if (roleValue && roleValue !== '') {
                    fields['Role'] = roleValue;
                }
                
                // Add Booking link if it's a booking-specific allocation
                if ((allocationType === 'Boat Hire' || allocationType === 'Ice Cream Boat Operations') && bookingId) {
                    fields['Booking'] = [bookingId];
                }
                
                const formData = { fields };
                console.log('Creating general allocation record:', formData);
                
                // Save allocation to Airtable with retry logic
                const response = await fetchWithRetry(
                    `https://api.airtable.com/v0/${BASE_ID}/${ALLOCATIONS_TABLE_ID}`,
                    {
                        method: 'POST',
                        headers: {
                            'Authorization': `Bearer ${AIRTABLE_API_KEY}`,
                            'Content-Type': 'application/json'
                        },
                        body: JSON.stringify(formData)
                    }
                );

                if (response.ok) {
                    const createdRecord = await response.json();
                    console.log('General allocation created successfully, reloading data...');
                    
                    // Send SMS notification for the new allocation
                    try {
                        const notificationData = {
                            employeeId: employeeId,
                            allocationId: createdRecord.id,
                            shiftType: allocationType,
                            shiftDate: document.getElementById('allocationDate').value,
                            startTime: document.getElementById('startTime').value,
                            endTime: document.getElementById('endTime').value,
                            role: roleValue,
                            isBookingAllocation: false,
                            notes: document.getElementById('notes').value || ''
                        };
                        
                        const notifyResponse = await fetch('/api/send-shift-notification', {
                            method: 'POST',
                            headers: { 'Content-Type': 'application/json' },
                            body: JSON.stringify(notificationData)
                        });
                        
                        if (notifyResponse.ok) {
                            console.log('SMS notification sent successfully');
                        } else {
                            console.error('Failed to send SMS notification');
                        }
                    } catch (notifyError) {
                        console.error('Error sending SMS notification:', notifyError);
                        // Don't fail the allocation if SMS fails
                    }
                    
                    closeAllocationModal();
                    // Small delay to ensure Airtable has processed the update
                    setTimeout(async () => {
                        // Reload allocations for general shifts
                        await loadAllocations();
                        updateCalendarEvents();
                        alert('Shift allocated successfully!');
                    }, 1000); // 1 second delay for Airtable to process
                } else {
                    const error = await response.json();
                    console.error('Error creating allocation:', error);
                    alert('Error creating allocation. Please check the console for details.');
                }
            } catch (error) {
                console.error('Error:', error);
                alert(`Error: ${error.message || 'Failed to allocate staff. Please check your connection.'}`);
            } finally {
                isSubmitting = false;
                // Reset button state
                if (submitBtn) {
                    submitBtn.textContent = originalText;
                    submitBtn.disabled = false;
                }
            }
        });

        // Refresh staff data function
        window.refreshStaffData = async function() {
            console.log('Refreshing staff data...');
            const staffList = document.getElementById('staffList');
            staffList.innerHTML = '<div class="loading"><div class="spinner"></div><p>Refreshing...</p></div>';
            
            try {
                await loadStaffAvailability();
                renderStaffList();
                console.log('Staff data refreshed successfully');
            } catch (error) {
                console.error('Error refreshing staff data:', error);
                staffList.innerHTML = '<div style="color: red; padding: 10px;">Error loading staff data</div>';
            }
        };

        // Show staff availability modal
        window.showStaffAvailabilityModal = function(staffId, staffName) {
            console.log('Opening availability modal for:', staffName, staffId);
            
            // Set the staff name in the modal header
            document.getElementById('staffAvailabilityName').textContent = staffName;
            
            // Get the staff's availability data
            const staffAvailability = rosterData.filter(record => {
                const employeeId = record.fields['Employee']?.[0];
                return employeeId === staffId;
            });
            
            console.log('Staff availability records:', staffAvailability);
            
            // Build the calendar view
            const calendarDiv = document.getElementById('availabilityCalendar');
            let html = '';
            
            // Add legend
            html += `
                <div class="availability-legend">
                    <div class="availability-legend-item">
                        <div class="availability-legend-color" style="background: #d4edda;"></div>
                        <span>Available</span>
                    </div>
                    <div class="availability-legend-item">
                        <div class="availability-legend-color" style="background: #f8d7da;"></div>
                        <span>Unavailable</span>
                    </div>
                    <div class="availability-legend-item">
                        <div class="availability-legend-color" style="background: #e3f2fd; border-color: #2196f3;"></div>
                        <span>Today</span>
                    </div>
                </div>
            `;
            
            // Create week view
            html += '<div class="availability-week-header">';
            
            const days = ['Monday', 'Tuesday', 'Wednesday', 'Thursday', 'Friday', 'Saturday', 'Sunday'];
            const today = new Date();
            const todayStr = formatLocalDate(today);
            
            days.forEach((dayName, index) => {
                const date = new Date(currentWeekStart);
                date.setDate(date.getDate() + index);
                const dateStr = formatLocalDate(date);
                const isToday = dateStr === todayStr;
                
                // Find availability for this specific date
                const dayAvailability = staffAvailability.find(record => {
                    const recordDate = record.fields['Date'];
                    return recordDate === dateStr;
                });
                
                // Check if staff is available on this day
                const isAvailable = dayAvailability !== undefined;
                const availableFromRaw = dayAvailability?.fields['Available From'] || '';
                const availableUntilRaw = dayAvailability?.fields['Available Until'] || '';
                const notes = dayAvailability?.fields['Notes'] || '';
                
                // Function to format time from various formats
                function formatAvailabilityTime(timeStr) {
                    if (!timeStr) return '';
                    
                    // Check if it's an ISO datetime string
                    if (timeStr.includes('T')) {
                        const date = new Date(timeStr);
                        let hours = date.getHours();
                        const minutes = date.getMinutes();
                        const ampm = hours >= 12 ? 'PM' : 'AM';
                        hours = hours % 12 || 12;
                        return `${hours}:${minutes.toString().padStart(2, '0')} ${ampm}`;
                    }
                    
                    // Check if it's already in 12-hour format
                    if (timeStr.toLowerCase().includes('am') || timeStr.toLowerCase().includes('pm')) {
                        return timeStr;
                    }
                    
                    // Check if it's 24-hour format (HH:MM)
                    if (timeStr.match(/^\d{1,2}:\d{2}$/)) {
                        const [hourStr, minuteStr] = timeStr.split(':');
                        let hours = parseInt(hourStr);
                        const minutes = parseInt(minuteStr);
                        const ampm = hours >= 12 ? 'PM' : 'AM';
                        hours = hours % 12 || 12;
                        return `${hours}:${minutes.toString().padStart(2, '0')} ${ampm}`;
                    }
                    
                    return timeStr; // Return as-is if format unknown
                }
                
                const availableFrom = formatAvailabilityTime(availableFromRaw);
                const availableUntil = formatAvailabilityTime(availableUntilRaw);
                
                html += `
                    <div class="availability-day ${isToday ? 'today' : ''}">
                        <div class="availability-day-header">
                            <span>${dayName}</span>
                            <span class="availability-day-date">${date.getDate()}/${date.getMonth() + 1}</span>
                        </div>
                        <div class="availability-status ${isAvailable ? 'available' : 'unavailable'}">
                            ${isAvailable ? 'Available' : 'Not Available'}
                        </div>
                        ${isAvailable && (availableFrom || availableUntil) ? `
                            <div class="availability-times">
                                <i class="fas fa-clock"></i>
                                ${availableFrom || 'Start'} - ${availableUntil || 'End'}
                            </div>
                        ` : ''}
                        ${notes ? `
                            <div style="font-size: 11px; color: #666; margin-top: 5px; font-style: italic;">
                                ${notes}
                            </div>
                        ` : ''}
                    </div>
                `;
            });
            
            html += '</div>';
            
            // Add summary
            const totalAvailable = staffAvailability.length;
            html += `
                <div style="margin-top: 20px; padding: 15px; background: #f8f9fa; border-radius: 6px; text-align: center;">
                    <strong>Weekly Summary:</strong> Available ${totalAvailable} out of 7 days this week
                </div>
            `;
            
            calendarDiv.innerHTML = html;
            
            // Show the modal with the show class
            const modal = document.getElementById('staffAvailabilityModal');
            modal.style.display = 'block';
            setTimeout(() => {
                modal.classList.add('show');
            }, 10);
        }
        
        // Close staff availability modal
        window.closeStaffAvailabilityModal = function() {
            const modal = document.getElementById('staffAvailabilityModal');
            modal.classList.remove('show');
            setTimeout(() => {
                modal.style.display = 'none';
            }, 300);
        }

        // Create test booking function for debugging
        window.createTestBooking = async function() {
            const testDate = new Date(currentWeekStart);
            testDate.setDate(testDate.getDate() + 2); // Wednesday of current week
            const testDateStr = formatLocalDate(testDate);
            
            const testBookingData = {
                fields: {
                    'Booking Code': 'TEST-' + Date.now(),
                    'Customer Name': 'Test Customer',
                    'Customer Email': 'test@example.com',
                    'Booking Date': testDateStr,
                    'Start Time': '10:00',
                    'Finish Time': '16:00',
                    'Status': 'PAID',
                    'Duration': '6:00',  // Format as HH:MM
                    'Total Amount': 500
                }
            };
            
            console.log('Creating test booking with data:', testBookingData);
            
            try {
                const response = await fetch(
                    `https://api.airtable.com/v0/${BASE_ID}/${BOOKINGS_TABLE_ID}`,
                    {
                        method: 'POST',
                        headers: {
                            'Authorization': `Bearer ${AIRTABLE_API_KEY}`,
                            'Content-Type': 'application/json'
                        },
                        body: JSON.stringify(testBookingData)
                    }
                );
                
                if (response.ok) {
                    const result = await response.json();
                    console.log('Test booking created:', result);
                    alert('Test booking created successfully! Refreshing...');
                    await loadBookings();
                    renderBookingsList();
                    updateCalendarEvents();
                } else {
                    const error = await response.text();
                    console.error('Failed to create test booking:', error);
                    alert('Failed to create test booking. Check console for details.');
                }
            } catch (error) {
                console.error('Error creating test booking:', error);
                alert('Error creating test booking. Check console for details.');
            }
        };

        // Show all bookings for debugging
        window.showAllBookings = async function() {
            try {
                const response = await fetch(
                    `https://api.airtable.com/v0/${BASE_ID}/${BOOKINGS_TABLE_ID}?` +
                    `filterByFormula=OR({Status}='PAID',{Status}='PART')&` +
                    `fields[]=Booking Code&fields[]=Customer Name&fields[]=Booking Date&fields[]=Start Time&fields[]=Finish Time&` +
                    `fields[]=Status&fields[]=Onboarding Employee&fields[]=Deloading Employee&fields[]=Duration&` +
                    `fields[]=Add-ons&_t=${Date.now()}`,
                    {
                        method: 'GET',
                        headers: {
                            'Authorization': `Bearer ${AIRTABLE_API_KEY}`
                        }
                    }
                );

                if (!response.ok) {
                    const errorText = await response.text();
                    console.error('Failed to fetch all bookings:', errorText);
                    alert('Failed to fetch all bookings. Check console for details.');
                    return;
                }

                const data = await response.json();
                const allBookings = data.records || [];
                
                if (allBookings.length === 0) {
                    alert('No PAID bookings found in the entire database.');
                    return;
                }
                
                // Group bookings by date
                const bookingsByDate = {};
                allBookings.forEach(record => {
                    const date = record.fields['Booking Date'];
                    if (!bookingsByDate[date]) {
                        bookingsByDate[date] = [];
                    }
                    bookingsByDate[date].push(record.fields);
                });
                
                // Sort dates
                const sortedDates = Object.keys(bookingsByDate).sort();
                
                let message = `Found ${allBookings.length} total PAID/PART bookings:\n\n`;
                sortedDates.slice(0, 10).forEach(date => {  // Show first 10 dates
                    message += `${date}: ${bookingsByDate[date].length} bookings\n`;
                });
                if (sortedDates.length > 10) {
                    message += `... and ${sortedDates.length - 10} more dates\n`;
                }
                
                console.log('All bookings by date:', bookingsByDate);
                alert(message);
                
                // Ask if user wants to jump to a date with bookings
                if (sortedDates.length > 0) {
                    const firstBookingDate = new Date(sortedDates[0]);
                    
                    if (confirm(`Bookings range from ${sortedDates[0]} to ${sortedDates[sortedDates.length - 1]}.\n\nWould you like to jump to the first booking date?`)) {
                        // Change week to show first booking
                        currentWeekStart = new Date(firstBookingDate);
                        currentWeekStart.setDate(currentWeekStart.getDate() - currentWeekStart.getDay() + 1); // Monday
                        updateWeekDisplay();
                        await Promise.all([
                            loadBookings(),
                            loadAllocations(),
                            loadStaffAvailability()
                        ]);
                        renderBookingsList();
                        updateCalendarEvents();
                    }
                }
            } catch (error) {
                console.error('Error fetching all bookings:', error);
                alert('Error fetching all bookings. Check console for details.');
            }
        };

        // Logout function
        async function logout() {
            await supabase.auth.signOut();
            window.location.href = 'auth.html';
        }
        
        // Toggle mobile menu
        function toggleMobileMenu() {
            const userMenu = document.getElementById('userMenu');
            userMenu.classList.toggle('show-mobile');
        }
        
        // Close mobile menu when clicking outside
        document.addEventListener('click', function(event) {
            const userMenu = document.getElementById('userMenu');
            const mobileMenuBtn = document.querySelector('.mobile-menu-btn');
            if (!userMenu.contains(event.target) && !mobileMenuBtn.contains(event.target)) {
                userMenu.classList.remove('show-mobile');
            }
        });
        
        // Handle window resize
        let resizeTimer;
        window.addEventListener('resize', function() {
            clearTimeout(resizeTimer);
            resizeTimer = setTimeout(function() {
                if (window.innerWidth > 768) {
                    document.getElementById('userMenu').classList.remove('show-mobile');
                }
            }, 250);
        });

        // Initialize on page load
        checkAuth();
        
        // Add event listener for date changes in allocation modal
        document.getElementById('allocationDate').addEventListener('change', (e) => {
            const selectedDate = e.target.value;
            if (selectedDate) {
                populateStaffForDate(selectedDate);
            }
        });
        
        // Ensure booking allocation form event listener is attached
        const bookingForm = document.getElementById('bookingAllocationForm');
        if (bookingForm) {
            console.log('Booking allocation form found, attaching submit handler');
        } else {
            console.error('Booking allocation form not found!');
        }
    </script>
</body>
</html><|MERGE_RESOLUTION|>--- conflicted
+++ resolved
@@ -919,7 +919,6 @@
         .user-info.show-mobile {
             z-index: 1000;
         }
-<<<<<<< HEAD
 
         /* FullCalendar Custom Styles */
         #calendar {
@@ -1002,11 +1001,7 @@
             text-overflow: ellipsis;
         }
 
-        /* Add-on indicator */
-=======
-        
         /* Add-on indicator badge */
->>>>>>> bbc841b0
         .addon-indicator {
             position: absolute;
             top: -4px;
@@ -1022,8 +1017,7 @@
             font-size: 11px;
             font-weight: bold;
             box-shadow: 0 1px 3px rgba(0,0,0,0.3);
-<<<<<<< HEAD
-            z-index: 10;
+            z-index: 15;
         }
 
         /* FullCalendar theme adjustments */
@@ -1147,14 +1141,11 @@
             align-items: center;
             justify-content: center;
             min-height: 400px;
-=======
-            z-index: 15;
         }
         
         /* Ensure booking blocks are positioned for absolute children */
         .booking-block {
             position: relative;
->>>>>>> bbc841b0
         }
     </style>
 </head>
@@ -2158,19 +2149,11 @@
         function renderScheduleGrid() {
             const calendarEl = document.getElementById('calendar');
             
-<<<<<<< HEAD
             // If calendar already exists, just update events
             if (calendar) {
                 updateCalendarEvents();
                 return;
             }
-=======
-            // Get today's date for highlighting
-            const today = new Date();
-            const todayStr = formatLocalDate(today);
-            
-            let html = '<div></div>'; // Empty corner cell
->>>>>>> bbc841b0
             
             // Clear any existing loading message
             calendarEl.innerHTML = '';
